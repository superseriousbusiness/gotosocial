--- conflicted
+++ resolved
@@ -1538,14 +1538,9 @@
 			ID:                       "01F8MHAYFKS4KMXF8K5Y1C0KRN",
 			URI:                      "http://localhost:8080/users/the_mighty_zork/statuses/01F8MHAYFKS4KMXF8K5Y1C0KRN",
 			URL:                      "http://localhost:8080/@the_mighty_zork/statuses/01F8MHAYFKS4KMXF8K5Y1C0KRN",
-<<<<<<< HEAD
 			Content:                  "<p>this is a Public local-only post that shouldn't federate, but it's still boostable, replyable, and likeable</p>",
 			Text:                     "this is a Public local-only post that shouldn't federate, but it's still boostable, replyable, and likeable",
-=======
-			Content:                  "this is a Public local-only post that shouldn't federate, but it's still boostable, replyable, and likeable. also it has no stored content type",
-			Text:                     "this is a Public local-only post that shouldn't federate, but it's still boostable, replyable, and likeable. also it has no stored content type",
 			ContentType:              0,
->>>>>>> 424f62dd
 			CreatedAt:                TimeMustParse("2021-10-20T12:40:37+02:00"),
 			Local:                    util.Ptr(true),
 			AccountURI:               "http://localhost:8080/users/the_mighty_zork",
@@ -1620,11 +1615,7 @@
 			URL:                      "http://localhost:8080/@the_mighty_zork/statuses/01FCTA44PW9H1TB328S9AQXKDS",
 			Content:                  "<p>hi!</p>",
 			Text:                     "hi!",
-<<<<<<< HEAD
-=======
 			ContentType:              gtsmodel.StatusContentTypePlain,
-			AttachmentIDs:            []string{},
->>>>>>> 424f62dd
 			CreatedAt:                TimeMustParse("2022-05-20T11:37:55Z"),
 			EditedAt:                 time.Time{},
 			Local:                    util.Ptr(true),
@@ -1645,11 +1636,7 @@
 			URL:                      "http://localhost:8080/@the_mighty_zork/statuses/065TKBPE0H2AH8S5X8JCK4XC58",
 			Content:                  "<p>what do you think of sloths?</p>",
 			Text:                     "what do you think of sloths?",
-<<<<<<< HEAD
-=======
 			ContentType:              gtsmodel.StatusContentTypePlain,
-			AttachmentIDs:            nil,
->>>>>>> 424f62dd
 			CreatedAt:                TimeMustParse("2022-05-20T11:41:10Z"),
 			Local:                    util.Ptr(true),
 			AccountURI:               "http://localhost:8080/users/the_mighty_zork",
@@ -1896,11 +1883,7 @@
 			URL:                      "http://localhost:8080/@1happyturtle/statuses/01G20ZM733MGN8J344T4ZDDFY1",
 			Content:                  "<p>🐢 hi followers! did u know i'm a turtle? 🐢</p>",
 			Text:                     "🐢 hi followers! did u know i'm a turtle? 🐢",
-<<<<<<< HEAD
-=======
 			ContentType:              gtsmodel.StatusContentTypePlain,
-			AttachmentIDs:            []string{},
->>>>>>> 424f62dd
 			CreatedAt:                TimeMustParse("2021-10-20T12:40:37+02:00"),
 			EditedAt:                 time.Time{},
 			Local:                    util.Ptr(true),
@@ -1921,11 +1904,7 @@
 			URL:                      "http://localhost:8080/@1happyturtle/statuses/01HEN2PRXT0TF4YDRA64FZZRN7",
 			Content:                  "<p>hey everyone i got stuck in a shed. any ideas for how to get out?</p>",
 			Text:                     "hey everyone i got stuck in a shed. any ideas for how to get out?",
-<<<<<<< HEAD
-=======
 			ContentType:              gtsmodel.StatusContentTypePlain,
-			AttachmentIDs:            nil,
->>>>>>> 424f62dd
 			CreatedAt:                TimeMustParse("2021-07-28T10:40:37+02:00"),
 			EditedAt:                 time.Time{},
 			Local:                    util.Ptr(true),
@@ -2021,12 +2000,7 @@
 			URL:                      "http://fossbros-anonymous.io/@foss_satan/statuses/______",
 			Content:                  "<p>this is the latest status edit without poll change</p>",
 			Text:                     "this is the latest status edit without poll change",
-<<<<<<< HEAD
-=======
 			ContentType:              gtsmodel.StatusContentTypeMarkdown,
-			ContentWarning:           "",
-			AttachmentIDs:            nil,
->>>>>>> 424f62dd
 			CreatedAt:                TimeMustParse("2024-11-01T09:00:00+02:00"),
 			EditedAt:                 TimeMustParse("2024-11-01T09:02:00+02:00"),
 			Local:                    util.Ptr(false),
@@ -3543,28 +3517,14 @@
 func NewTestStatusEdits() map[string]*gtsmodel.StatusEdit {
 	return map[string]*gtsmodel.StatusEdit{
 		"local_account_1_status_9_edit_1": {
-<<<<<<< HEAD
-			ID:        "01JDPZCZ2Y9KSGZW0R7ZG8T8Y2",
-			Content:   "<p>this is the original status</p>",
-			Text:      "this is the original status",
-			Language:  "en",
-			Sensitive: util.Ptr(false),
-			StatusID:  "01JDPZC707CKDN8N4QVWM4Z1NR",
-			CreatedAt: TimeMustParse("2024-11-01T11:00:00+02:00"),
-=======
-			ID:             "01JDPZCZ2Y9KSGZW0R7ZG8T8Y2",
-			Content:        "<p>this is the original status</p>",
-			ContentWarning: "",
-			Text:           "this is the original status",
-			ContentType:    gtsmodel.StatusContentTypeMarkdown,
-			Language:       "en",
-			Sensitive:      util.Ptr(false),
-			AttachmentIDs:  nil,
-			PollOptions:    nil,
-			PollVotes:      nil,
-			StatusID:       "01JDPZC707CKDN8N4QVWM4Z1NR",
-			CreatedAt:      TimeMustParse("2024-11-01T11:00:00+02:00"),
->>>>>>> 424f62dd
+			ID:          "01JDPZCZ2Y9KSGZW0R7ZG8T8Y2",
+			Content:     "<p>this is the original status</p>",
+			Text:        "this is the original status",
+			ContentType: gtsmodel.StatusContentTypeMarkdown,
+			Language:    "en",
+			Sensitive:   util.Ptr(false),
+			StatusID:    "01JDPZC707CKDN8N4QVWM4Z1NR",
+			CreatedAt:   TimeMustParse("2024-11-01T11:00:00+02:00"),
 		},
 		"local_account_1_status_9_edit_2": {
 			ID:             "01JDPZDADMD1T9HKF94RECF7PP",
@@ -3578,28 +3538,14 @@
 			CreatedAt:      TimeMustParse("2024-11-01T11:01:00+02:00"),
 		},
 		"local_account_2_status_9_edit_1": {
-<<<<<<< HEAD
-			ID:        "01JDPZPBXAX0M02YSEPB21KX4R",
-			Content:   "<p>this is the original status</p>",
-			Text:      "this is the original status",
-			Language:  "en",
-			Sensitive: util.Ptr(false),
-			StatusID:  "01JDPZEZ77X1NX0TY9M10BK1HM",
-			CreatedAt: TimeMustParse("2024-11-01T10:00:00+02:00"),
-=======
-			ID:             "01JDPZPBXAX0M02YSEPB21KX4R",
-			Content:        "<p>this is the original status</p>",
-			ContentWarning: "",
-			Text:           "this is the original status",
-			ContentType:    gtsmodel.StatusContentTypeMarkdown,
-			Language:       "en",
-			Sensitive:      util.Ptr(false),
-			AttachmentIDs:  nil,
-			PollOptions:    nil,
-			PollVotes:      nil,
-			StatusID:       "01JDPZEZ77X1NX0TY9M10BK1HM",
-			CreatedAt:      TimeMustParse("2024-11-01T10:00:00+02:00"),
->>>>>>> 424f62dd
+			ID:          "01JDPZPBXAX0M02YSEPB21KX4R",
+			Content:     "<p>this is the original status</p>",
+			Text:        "this is the original status",
+			ContentType: gtsmodel.StatusContentTypeMarkdown,
+			Language:    "en",
+			Sensitive:   util.Ptr(false),
+			StatusID:    "01JDPZEZ77X1NX0TY9M10BK1HM",
+			CreatedAt:   TimeMustParse("2024-11-01T10:00:00+02:00"),
 		},
 		"local_account_2_status_9_edit_2": {
 			ID:             "01JDPZPJHKP7E3M0YQXEXPS1YT",
@@ -3625,30 +3571,16 @@
 			CreatedAt:      TimeMustParse("2024-11-01T10:02:00+02:00"),
 		},
 		"remote_account_1_status_4_edit_1": {
-<<<<<<< HEAD
 			ID:          "01JDQ07ZZ4FGP13YN8TF63P5A6",
 			Content:     "<p>this is the original status, with a poll!</p>",
 			Text:        "this is the original status, with a poll!",
+			ContentType: gtsmodel.StatusContentTypeMarkdown,
 			Language:    "en",
 			Sensitive:   util.Ptr(false),
 			PollOptions: []string{"yes", "no", "spiderman"},
 			PollVotes:   []int{42, 42, 69},
 			StatusID:    "01JDQ07JZTX9CMDJP67CNA71YD",
 			CreatedAt:   TimeMustParse("2024-11-01T09:00:00+02:00"),
-=======
-			ID:             "01JDQ07ZZ4FGP13YN8TF63P5A6",
-			Content:        "<p>this is the original status, with a poll!</p>",
-			ContentWarning: "",
-			Text:           "this is the original status, with a poll!",
-			ContentType:    gtsmodel.StatusContentTypeMarkdown,
-			Language:       "en",
-			Sensitive:      util.Ptr(false),
-			AttachmentIDs:  nil,
-			PollOptions:    []string{"yes", "no", "spiderman"},
-			PollVotes:      []int{42, 42, 69},
-			StatusID:       "01JDQ07JZTX9CMDJP67CNA71YD",
-			CreatedAt:      TimeMustParse("2024-11-01T09:00:00+02:00"),
->>>>>>> 424f62dd
 		},
 		"remote_account_1_status_4_edit_2": {
 			ID:             "01JDQ08AYQC0G6413VAHA51CV9",
