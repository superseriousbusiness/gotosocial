--- conflicted
+++ resolved
@@ -57,11 +57,7 @@
 			if originAccount.Domain == "" {
 				requestingUsername = originAccount.Username
 			}
-<<<<<<< HEAD
-			remoteAccount, err := federator.GetAccount(ctx, dereferencing.GetAccountParams{
-=======
-			remoteAccount, err := federator.GetRemoteAccount(transport.WithFastfail(ctx), dereferencing.GetRemoteAccountParams{
->>>>>>> fcb9c0bb
+			remoteAccount, err := federator.GetAccount(transport.WithFastfail(ctx), dereferencing.GetAccountParams{
 				RequestingUsername:    requestingUsername,
 				RemoteAccountUsername: username,
 				RemoteAccountHost:     domain,
