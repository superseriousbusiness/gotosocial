// GoToSocial
// Copyright (C) GoToSocial Authors admin@gotosocial.org
// SPDX-License-Identifier: AGPL-3.0-or-later
//
// This program is free software: you can redistribute it and/or modify
// it under the terms of the GNU Affero General Public License as published by
// the Free Software Foundation, either version 3 of the License, or
// (at your option) any later version.
//
// This program is distributed in the hope that it will be useful,
// but WITHOUT ANY WARRANTY; without even the implied warranty of
// MERCHANTABILITY or FITNESS FOR A PARTICULAR PURPOSE.  See the
// GNU Affero General Public License for more details.
//
// You should have received a copy of the GNU Affero General Public License
// along with this program.  If not, see <http://www.gnu.org/licenses/>.

package workers

import (
	"context"
	"errors"
	"strings"

	"github.com/superseriousbusiness/gotosocial/internal/db"
	"github.com/superseriousbusiness/gotosocial/internal/gtscontext"
	"github.com/superseriousbusiness/gotosocial/internal/gtserror"
	"github.com/superseriousbusiness/gotosocial/internal/gtsmodel"
	"github.com/superseriousbusiness/gotosocial/internal/id"
	"github.com/superseriousbusiness/gotosocial/internal/util"
)

// notifyMentions iterates through mentions on the
// given status, and notifies each mentioned account
// that they have a new mention.
func (s *Surface) notifyMentions(
	ctx context.Context,
	status *gtsmodel.Status,
) error {
	var errs gtserror.MultiError

	for _, mention := range status.Mentions {
		// Set status on the mention (stops
		// the below function populating it).
		mention.Status = status

		// Beforehand, ensure the passed mention is fully populated.
		if err := s.State.DB.PopulateMention(ctx, mention); err != nil {
			errs.Appendf("error populating mention %s: %w", mention.ID, err)
			continue
		}

		if mention.TargetAccount.IsRemote() {
			// no need to notify
			// remote accounts.
			continue
		}

		// Ensure thread not muted
		// by mentioned account.
		muted, err := s.State.DB.IsThreadMutedByAccount(
			ctx,
			status.ThreadID,
			mention.TargetAccountID,
		)
		if err != nil {
			errs.Appendf("error checking status thread mute %s: %w", status.ThreadID, err)
			continue
		}

		if muted {
			// This mentioned account
			// has muted the thread.
			// Don't pester them.
			continue
		}

		// notify mentioned
		// by status author.
		if err := s.Notify(ctx,
			gtsmodel.NotificationMention,
			mention.TargetAccount,
			mention.OriginAccount,
			mention.StatusID,
		); err != nil {
			errs.Appendf("error notifying mention target %s: %w", mention.TargetAccountID, err)
			continue
		}
	}

	return errs.Combine()
}

// notifyFollowRequest notifies the target of the given
// follow request that they have a new follow request.
func (s *Surface) notifyFollowRequest(
	ctx context.Context,
	followReq *gtsmodel.FollowRequest,
) error {
	// Beforehand, ensure the passed follow request is fully populated.
	if err := s.State.DB.PopulateFollowRequest(ctx, followReq); err != nil {
		return gtserror.Newf("error populating follow request %s: %w", followReq.ID, err)
	}

	if followReq.TargetAccount.IsRemote() {
		// no need to notify
		// remote accounts.
		return nil
	}

	// Now notify the follow request itself.
	if err := s.Notify(ctx,
		gtsmodel.NotificationFollowRequest,
		followReq.TargetAccount,
		followReq.Account,
		"",
	); err != nil {
		return gtserror.Newf("error notifying follow target %s: %w", followReq.TargetAccountID, err)
	}

	return nil
}

// notifyFollow notifies the target of the given follow that
// they have a new follow. It will also remove any previous
// notification of a follow request, essentially replacing
// that notification.
func (s *Surface) notifyFollow(
	ctx context.Context,
	follow *gtsmodel.Follow,
) error {
	// Beforehand, ensure the passed follow is fully populated.
	if err := s.State.DB.PopulateFollow(ctx, follow); err != nil {
		return gtserror.Newf("error populating follow %s: %w", follow.ID, err)
	}

	if follow.TargetAccount.IsRemote() {
		// no need to notify
		// remote accounts.
		return nil
	}

	// Check if previous follow req notif exists.
	prevNotif, err := s.State.DB.GetNotification(
		gtscontext.SetBarebones(ctx),
		gtsmodel.NotificationFollowRequest,
		follow.TargetAccountID,
		follow.AccountID,
		"",
	)
	if err != nil && !errors.Is(err, db.ErrNoEntries) {
		return gtserror.Newf("error getting notification: %w", err)
	}

	if prevNotif != nil {
		// Previous follow request notif existed, delete it before creating new.
		if err := s.State.DB.DeleteNotificationByID(ctx, prevNotif.ID); // nocollapse
		err != nil && !errors.Is(err, db.ErrNoEntries) {
			return gtserror.Newf("error deleting notification %s: %w", prevNotif.ID, err)
		}
	}

	// Now notify the follow itself.
	if err := s.Notify(ctx,
		gtsmodel.NotificationFollow,
		follow.TargetAccount,
		follow.Account,
		"",
	); err != nil {
		return gtserror.Newf("error notifying follow target %s: %w", follow.TargetAccountID, err)
	}

	return nil
}

// notifyFave notifies the target of the given
// fave that their status has been liked/faved.
func (s *Surface) notifyFave(
	ctx context.Context,
	fave *gtsmodel.StatusFave,
) error {
	if fave.TargetAccountID == fave.AccountID {
		// Self-fave, nothing to do.
		return nil
	}

	// Beforehand, ensure the passed status fave is fully populated.
	if err := s.State.DB.PopulateStatusFave(ctx, fave); err != nil {
		return gtserror.Newf("error populating fave %s: %w", fave.ID, err)
	}

	if fave.TargetAccount.IsRemote() {
		// no need to notify
		// remote accounts.
		return nil
	}

	// Ensure favee hasn't
	// muted the thread.
	muted, err := s.State.DB.IsThreadMutedByAccount(
		ctx,
		fave.Status.ThreadID,
		fave.TargetAccountID,
	)
	if err != nil {
		return gtserror.Newf("error checking status thread mute %s: %w", fave.StatusID, err)
	}

	if muted {
		// Favee doesn't want
		// notifs for this thread.
		return nil
	}

	// notify status author
	// of fave by account.
	if err := s.Notify(ctx,
		gtsmodel.NotificationFave,
		fave.TargetAccount,
		fave.Account,
		fave.StatusID,
	); err != nil {
		return gtserror.Newf("error notifying status author %s: %w", fave.TargetAccountID, err)
	}

	return nil
}

// notifyAnnounce notifies the status boost target
// account that their status has been boosted.
func (s *Surface) notifyAnnounce(
	ctx context.Context,
	status *gtsmodel.Status,
) error {
	if status.BoostOfID == "" {
		// Not a boost, nothing to do.
		return nil
	}

	if status.BoostOfAccountID == status.AccountID {
		// Self-boost, nothing to do.
		return nil
	}

	// Beforehand, ensure the passed status is fully populated.
	if err := s.State.DB.PopulateStatus(ctx, status); err != nil {
		return gtserror.Newf("error populating status %s: %w", status.ID, err)
	}

	if status.BoostOfAccount.IsRemote() {
		// no need to notify
		// remote accounts.
		return nil
	}

	// Ensure boostee hasn't
	// muted the thread.
	muted, err := s.State.DB.IsThreadMutedByAccount(
		ctx,
		status.BoostOf.ThreadID,
		status.BoostOfAccountID,
	)

	if err != nil {
		return gtserror.Newf("error checking status thread mute %s: %w", status.BoostOfID, err)
	}

	if muted {
		// Boostee doesn't want
		// notifs for this thread.
		return nil
	}

	// notify status author
	// of boost by account.
	if err := s.Notify(ctx,
		gtsmodel.NotificationReblog,
		status.BoostOfAccount,
		status.Account,
		status.ID,
	); err != nil {
		return gtserror.Newf("error notifying status author %s: %w", status.BoostOfAccountID, err)
	}

	return nil
}

func (s *Surface) notifyPollClose(ctx context.Context, status *gtsmodel.Status) error {
	// Beforehand, ensure the passed status is fully populated.
	if err := s.State.DB.PopulateStatus(ctx, status); err != nil {
		return gtserror.Newf("error populating status %s: %w", status.ID, err)
	}

	// Fetch all votes in the attached status poll.
	votes, err := s.State.DB.GetPollVotes(ctx, status.PollID)
	if err != nil {
		return gtserror.Newf("error getting poll %s votes: %w", status.PollID, err)
	}

	var errs gtserror.MultiError

	if status.Account.IsLocal() {
		// Send a notification to the status
		// author that their poll has closed!
		if err := s.Notify(ctx,
			gtsmodel.NotificationPoll,
			status.Account,
			status.Account,
			status.ID,
		); err != nil {
			errs.Appendf("error notifying poll author: %w", err)
		}
	}

	for _, vote := range votes {
		if vote.Account.IsRemote() {
			// no need to notify
			// remote accounts.
			continue
		}

		// notify voter that
		// poll has been closed.
		if err := s.Notify(ctx,
			gtsmodel.NotificationPoll,
			vote.Account,
			status.Account,
			status.ID,
		); err != nil {
			errs.Appendf("error notifying poll voter %s: %w", vote.AccountID, err)
			continue
		}
	}

	return errs.Combine()
}

func (s *Surface) notifySignup(ctx context.Context, newUser *gtsmodel.User) error {
	modAccounts, err := s.State.DB.GetInstanceModerators(ctx)
	if err != nil {
		if errors.Is(err, db.ErrNoEntries) {
			// No registered
			// mod accounts.
			return nil
		}

		// Real error.
		return gtserror.Newf("error getting instance moderator accounts: %w", err)
	}

	// Ensure user + account populated.
	if err := s.State.DB.PopulateUser(ctx, newUser); err != nil {
		return gtserror.Newf("db error populating new user: %w", err)
	}

	if err := s.State.DB.PopulateAccount(ctx, newUser.Account); err != nil {
		return gtserror.Newf("db error populating new user's account: %w", err)
	}

	// Notify each moderator.
	var errs gtserror.MultiError
	for _, mod := range modAccounts {
		if err := s.Notify(ctx,
			gtsmodel.NotificationSignup,
			mod,
			newUser.Account,
			"",
		); err != nil {
			errs.Appendf("error notifying moderator %s: %w", mod.ID, err)
			continue
		}
	}

	return errs.Combine()
}

func getNotifyLockURI(
	notificationType gtsmodel.NotificationType,
	targetAccount *gtsmodel.Account,
	originAccount *gtsmodel.Account,
	statusID string,
) string {
	builder := strings.Builder{}
	builder.WriteString("notification:?")
	builder.WriteString("type=" + string(notificationType))
	builder.WriteString("&target=" + targetAccount.URI)
	builder.WriteString("&origin=" + originAccount.URI)
	if statusID != "" {
		builder.WriteString("&statusID=" + statusID)
	}
	return builder.String()
}

// Notify creates, inserts, and streams a new
// notification to the target account if it
// doesn't yet exist with the given parameters.
//
// It filters out non-local target accounts, so
// it is safe to pass all sorts of notification
// targets into this function without filtering
// for non-local first.
//
// targetAccount and originAccount must be
// set, but statusID can be an empty string.
func (s *Surface) Notify(
	ctx context.Context,
	notificationType gtsmodel.NotificationType,
	targetAccount *gtsmodel.Account,
	originAccount *gtsmodel.Account,
	statusID string,
) error {
	if targetAccount.IsRemote() {
		// nothing to do.
		return nil
	}

	// We're doing state-y stuff so get a
	// lock on this combo of notif params.
	lockURI := getNotifyLockURI(
		notificationType,
		targetAccount,
		originAccount,
		statusID,
	)
	unlock := s.State.ProcessingLocks.Lock(lockURI)

	// Wrap the unlock so we
	// can do granular unlocking.
	unlock = util.DoOnce(unlock)
	defer unlock()

	// Make sure a notification doesn't
	// already exist with these params.
	if _, err := s.State.DB.GetNotification(
		gtscontext.SetBarebones(ctx),
		notificationType,
		targetAccount.ID,
		originAccount.ID,
		statusID,
	); err == nil {
		// Notification exists;
		// nothing to do.
		return nil
	} else if !errors.Is(err, db.ErrNoEntries) {
		// Real error.
		return gtserror.Newf("error checking existence of notification: %w", err)
	}

	// Notification doesn't yet exist, so
	// we need to create + store one.
	notif := &gtsmodel.Notification{
		ID:               id.NewULID(),
		NotificationType: notificationType,
		TargetAccountID:  targetAccount.ID,
		TargetAccount:    targetAccount,
		OriginAccountID:  originAccount.ID,
		OriginAccount:    originAccount,
		StatusID:         statusID,
	}

	if err := s.State.DB.PutNotification(ctx, notif); err != nil {
		return gtserror.Newf("error putting notification in database: %w", err)
	}

<<<<<<< HEAD
	filters, err := s.state.DB.GetFiltersForAccountID(ctx, targetAccount.ID)
	if err != nil {
		return gtserror.Newf("couldn't retrieve filters for account %s: %w", targetAccount.ID, err)
	}

	// Stream notification to the user.
	apiNotif, err := s.converter.NotificationToAPINotification(ctx, notif, filters)
=======
	// Unlock already, we're done
	// with the state-y stuff.
	unlock()

	// Stream notification to the user.
	apiNotif, err := s.Converter.NotificationToAPINotification(ctx, notif)
>>>>>>> a840f4d4
	if err != nil {
		return gtserror.Newf("error converting notification to api representation: %w", err)
	}
	s.Stream.Notify(ctx, targetAccount, apiNotif)

	return nil
}<|MERGE_RESOLUTION|>--- conflicted
+++ resolved
@@ -462,22 +462,17 @@
 		return gtserror.Newf("error putting notification in database: %w", err)
 	}
 
-<<<<<<< HEAD
-	filters, err := s.state.DB.GetFiltersForAccountID(ctx, targetAccount.ID)
-	if err != nil {
-		return gtserror.Newf("couldn't retrieve filters for account %s: %w", targetAccount.ID, err)
-	}
-
-	// Stream notification to the user.
-	apiNotif, err := s.converter.NotificationToAPINotification(ctx, notif, filters)
-=======
 	// Unlock already, we're done
 	// with the state-y stuff.
 	unlock()
 
 	// Stream notification to the user.
-	apiNotif, err := s.Converter.NotificationToAPINotification(ctx, notif)
->>>>>>> a840f4d4
+	filters, err := s.State.DB.GetFiltersForAccountID(ctx, targetAccount.ID)
+	if err != nil {
+		return gtserror.Newf("couldn't retrieve filters for account %s: %w", targetAccount.ID, err)
+	}
+
+	apiNotif, err := s.Converter.NotificationToAPINotification(ctx, notif, filters)
 	if err != nil {
 		return gtserror.Newf("error converting notification to api representation: %w", err)
 	}
