--- conflicted
+++ resolved
@@ -171,17 +171,11 @@
 		Language: content.Language,
 
 		// Set formatted status content.
-<<<<<<< HEAD
 		Content:            content.Content,
 		ContentWarning:     content.ContentWarning,
 		Text:               form.Status,        // raw
 		ContentWarningText: contentWarningText, // raw
-=======
-		Content:        content.Content,
-		ContentWarning: content.ContentWarning,
-		Text:           form.Status, // raw
-		ContentType:    contentType,
->>>>>>> 424f62dd
+		ContentType:        contentType,
 
 		// Set gathered mentions.
 		MentionIDs: content.MentionIDs,
