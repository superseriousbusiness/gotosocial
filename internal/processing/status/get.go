--- conflicted
+++ resolved
@@ -67,11 +67,7 @@
 	return &apimodel.StatusSource{
 		ID:          status.ID,
 		Text:        status.Text,
-<<<<<<< HEAD
 		SpoilerText: spoilerText,
-=======
-		SpoilerText: status.ContentWarning,
 		ContentType: typeutils.ContentTypeToAPIContentType(status.ContentType),
->>>>>>> 424f62dd
 	}, nil
 }