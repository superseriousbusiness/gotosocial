// GoToSocial
// Copyright (C) GoToSocial Authors admin@gotosocial.org
// SPDX-License-Identifier: AGPL-3.0-or-later
//
// This program is free software: you can redistribute it and/or modify
// it under the terms of the GNU Affero General Public License as published by
// the Free Software Foundation, either version 3 of the License, or
// (at your option) any later version.
//
// This program is distributed in the hope that it will be useful,
// but WITHOUT ANY WARRANTY; without even the implied warranty of
// MERCHANTABILITY or FITNESS FOR A PARTICULAR PURPOSE.  See the
// GNU Affero General Public License for more details.
//
// You should have received a copy of the GNU Affero General Public License
// along with this program.  If not, see <http://www.gnu.org/licenses/>.

package account

import (
	"context"
	"errors"
	"fmt"
	"io"
	"mime/multipart"

	"codeberg.org/gruf/go-iotools"
	"github.com/superseriousbusiness/gotosocial/internal/ap"
	apimodel "github.com/superseriousbusiness/gotosocial/internal/api/model"
	"github.com/superseriousbusiness/gotosocial/internal/config"
	"github.com/superseriousbusiness/gotosocial/internal/gtserror"
	"github.com/superseriousbusiness/gotosocial/internal/gtsmodel"
	"github.com/superseriousbusiness/gotosocial/internal/log"
	"github.com/superseriousbusiness/gotosocial/internal/media"
	"github.com/superseriousbusiness/gotosocial/internal/messages"
	"github.com/superseriousbusiness/gotosocial/internal/text"
	"github.com/superseriousbusiness/gotosocial/internal/typeutils"
	"github.com/superseriousbusiness/gotosocial/internal/util"
	"github.com/superseriousbusiness/gotosocial/internal/validate"
)

func (p *Processor) selectNoteFormatter(contentType string) text.FormatFunc {
	if contentType == "text/markdown" {
		return p.formatter.FromMarkdown
	}

	return p.formatter.FromPlain
}

// Update processes the update of an account with the given form.
func (p *Processor) Update(ctx context.Context, account *gtsmodel.Account, form *apimodel.UpdateCredentialsRequest) (*apimodel.Account, gtserror.WithCode) {
	// Ensure account populated; we'll need settings.
	if err := p.state.DB.PopulateAccount(ctx, account); err != nil {
		log.Errorf(ctx, "error(s) populating account, will continue: %s", err)
	}

	var (
		// Indicates that the account's
		// note, display name, and/or fields
		// have changed, and so emojis should
		// be re-parsed and updated as well.
		textChanged bool

		// DB columns on the account
		// that need to be updated.
		acctColumns []string

		// DB columns on the settings
		// that need to be updated.
		settingsColumns []string
	)

	// Account flags.

	if form.Discoverable != nil {
		account.Discoverable = form.Discoverable
		acctColumns = append(acctColumns, "discoverable")
	}

	if form.Bot != nil {
		account.Bot = form.Bot
		acctColumns = append(acctColumns, "bot")
	}

	if form.Locked != nil {
		account.Locked = form.Locked
		acctColumns = append(acctColumns, "locked")
	}

	if form.DisplayName != nil {
		// Display name text
		// is changing.
		textChanged = true

		displayName := *form.DisplayName
		if err := validate.DisplayName(displayName); err != nil {
			return nil, gtserror.NewErrorBadRequest(err, err.Error())
		}

		// Parse new display name (always from plaintext).
		account.DisplayName = text.SanitizeToPlaintext(displayName)
		acctColumns = append(acctColumns, "display_name")
	}

	if form.Note != nil {
		// Note text is changing.
		textChanged = true

		note := *form.Note
		if err := validate.Note(note); err != nil {
			return nil, gtserror.NewErrorBadRequest(err, err.Error())
		}

		// Store raw version of note
		// for now, we'll process
		// the proper version later.
		account.NoteRaw = note
		acctColumns = append(acctColumns, []string{
			"note",
			"note_raw",
		}...)
	}

	if form.FieldsAttributes != nil {
		// Field text is changing.
		textChanged = true

		if err := p.updateFields(
			account,
			*form.FieldsAttributes,
		); err != nil {
			return nil, err
		}
		acctColumns = append(acctColumns, []string{
			"fields",
			"fields_raw",
		}...)
	}

	if textChanged {
		// Process display name, note, fields,
		// and any concomitant emoji changes.
		p.processAccountText(ctx, account)
		acctColumns = append(acctColumns, "emojis")
	}

	if form.AvatarDescription != nil {
		desc := text.SanitizeToPlaintext(*form.AvatarDescription)
		form.AvatarDescription = &desc
	}

	if form.Avatar != nil && form.Avatar.Size != 0 {
		avatarInfo, errWithCode := p.UpdateAvatar(ctx,
			account,
			form.Avatar,
			form.AvatarDescription,
		)
		if errWithCode != nil {
			return nil, errWithCode
		}
		account.AvatarMediaAttachmentID = avatarInfo.ID
		account.AvatarMediaAttachment = avatarInfo
		acctColumns = append(acctColumns, "avatar_media_attachment_id")
	} else if form.AvatarDescription != nil && account.AvatarMediaAttachment != nil {
		// Update just existing description if possible.
		account.AvatarMediaAttachment.Description = *form.AvatarDescription
		if err := p.state.DB.UpdateAttachment(
			ctx,
			account.AvatarMediaAttachment,
			"description",
		); err != nil {
			err := gtserror.Newf("db error updating account avatar description: %w", err)
			return nil, gtserror.NewErrorInternalError(err)
		}
	}

	if form.HeaderDescription != nil {
		desc := text.SanitizeToPlaintext(*form.HeaderDescription)
		form.HeaderDescription = util.Ptr(desc)
	}

	if form.Header != nil && form.Header.Size != 0 {
		headerInfo, errWithCode := p.UpdateHeader(ctx,
			account,
			form.Header,
			form.HeaderDescription,
		)
		if errWithCode != nil {
			return nil, errWithCode
		}
		account.HeaderMediaAttachmentID = headerInfo.ID
		account.HeaderMediaAttachment = headerInfo
		acctColumns = append(acctColumns, "header_media_attachment_id")
	} else if form.HeaderDescription != nil && account.HeaderMediaAttachment != nil {
		// Update just existing description if possible.
		account.HeaderMediaAttachment.Description = *form.HeaderDescription
		if err := p.state.DB.UpdateAttachment(
			ctx,
			account.HeaderMediaAttachment,
			"description",
		); err != nil {
			err := gtserror.Newf("db error updating account avatar description: %w", err)
			return nil, gtserror.NewErrorInternalError(err)
		}
	}

	// Account settings flags.

	if form.Source != nil {
		if form.Source.Language != nil {
			language, err := validate.Language(*form.Source.Language)
			if err != nil {
				return nil, gtserror.NewErrorBadRequest(err, err.Error())
			}

			account.Settings.Language = language
			settingsColumns = append(settingsColumns, "language")
		}

		if form.Source.Sensitive != nil {
			account.Settings.Sensitive = form.Source.Sensitive
			settingsColumns = append(settingsColumns, "sensitive")
		}

		if form.Source.Privacy != nil {
			if err := validate.Privacy(*form.Source.Privacy); err != nil {
				return nil, gtserror.NewErrorBadRequest(err, err.Error())
			}

			priv := apimodel.Visibility(*form.Source.Privacy)
			account.Settings.Privacy = typeutils.APIVisToVis(priv)
			settingsColumns = append(settingsColumns, "privacy")
		}

		if form.Source.StatusContentType != nil {
			if err := validate.StatusContentType(*form.Source.StatusContentType); err != nil {
				return nil, gtserror.NewErrorBadRequest(err, err.Error())
			}

			account.Settings.StatusContentType = *form.Source.StatusContentType
			settingsColumns = append(settingsColumns, "status_content_type")
		}
	}

	if form.Theme != nil {
		theme := *form.Theme
		if theme == "" {
			// Empty is easy, just clear this.
			account.Settings.Theme = ""
		} else {
			// Theme was provided, check
			// against known available themes.
			if _, ok := p.themes.ByFileName[theme]; !ok {
				err := fmt.Errorf("theme %s not available on this instance, see /api/v1/accounts/themes for available themes", theme)
				return nil, gtserror.NewErrorBadRequest(err, err.Error())
			}
			account.Settings.Theme = theme
		}
		settingsColumns = append(settingsColumns, "theme")
	}

	if form.CustomCSS != nil {
		customCSS := *form.CustomCSS
		if err := validate.CustomCSS(customCSS); err != nil {
			return nil, gtserror.NewErrorBadRequest(err, err.Error())
		}

		account.Settings.CustomCSS = text.SanitizeToPlaintext(customCSS)
		settingsColumns = append(settingsColumns, "custom_css")
	}

	if form.EnableRSS != nil {
		account.Settings.EnableRSS = form.EnableRSS
		settingsColumns = append(settingsColumns, "enable_rss")
	}

	if form.HideCollections != nil {
		account.Settings.HideCollections = form.HideCollections
		settingsColumns = append(settingsColumns, "hide_collections")
	}

	if form.WebVisibility != nil {
		apiVis := apimodel.Visibility(*form.WebVisibility)
		webVisibility := typeutils.APIVisToVis(apiVis)
		if webVisibility != gtsmodel.VisibilityPublic &&
			webVisibility != gtsmodel.VisibilityUnlocked &&
			webVisibility != gtsmodel.VisibilityNone {
			const text = "web_visibility must be one of public, unlocked, or none"
			err := errors.New(text)
			return nil, gtserror.NewErrorBadRequest(err, text)
		}

		account.Settings.WebVisibility = webVisibility
		settingsColumns = append(settingsColumns, "web_visibility")
	}

	// We've parsed + set everything, do
	// necessary database updates now.

	if len(acctColumns) > 0 {
		if err := p.state.DB.UpdateAccount(ctx, account, acctColumns...); err != nil {
			err := gtserror.Newf("db error updating account %s: %w", account.ID, err)
			return nil, gtserror.NewErrorInternalError(err)
		}
	}

	if len(settingsColumns) > 0 {
		if err := p.state.DB.UpdateAccountSettings(ctx, account.Settings, settingsColumns...); err != nil {
			err := gtserror.Newf("db error updating account settings %s: %w", account.ID, err)
			return nil, gtserror.NewErrorInternalError(err)
		}
	}

	// Send out Update message over the s2s (fedi) API.
	p.state.Workers.Client.Queue.Push(&messages.FromClientAPI{
		APObjectType:   ap.ActorPerson,
		APActivityType: ap.ActivityUpdate,
		GTSModel:       account,
		Origin:         account,
	})

	acctSensitive, err := p.converter.AccountToAPIAccountSensitive(ctx, account)
	if err != nil {
		err := gtserror.Newf("error converting account: %w", err)
		return nil, gtserror.NewErrorInternalError(err)
	}

	return acctSensitive, nil
}

// updateFields sets FieldsRaw on the given
// account, and resets account.Fields to an
// empty slice, ready for further processing.
func (p *Processor) updateFields(
	account *gtsmodel.Account,
	fieldsAttributes []apimodel.UpdateField,
) gtserror.WithCode {
	var (
		fieldsLen = len(fieldsAttributes)
		fieldsRaw = make([]*gtsmodel.Field, 0, fieldsLen)
	)

	for _, updateField := range fieldsAttributes {
		if updateField.Name == nil || updateField.Value == nil {
			continue
		}

		var (
			name  string = *updateField.Name
			value string = *updateField.Value
		)

		if name == "" || value == "" {
			continue
		}

		// Sanitize raw field values.
		fieldRaw := &gtsmodel.Field{
			Name:  text.SanitizeToPlaintext(name),
			Value: text.SanitizeToPlaintext(value),
		}
		fieldsRaw = append(fieldsRaw, fieldRaw)
	}

	// Check length of parsed raw fields.
	if err := validate.ProfileFields(fieldsRaw); err != nil {
		return gtserror.NewErrorBadRequest(err, err.Error())
	}

	// OK, new raw fields are valid.
	account.FieldsRaw = fieldsRaw
	account.Fields = make([]*gtsmodel.Field, 0, fieldsLen)
	return nil
}

// processAccountText processes the raw versions of the given
// account's display name, note, and fields, and sets those
// processed versions on the account, while also updating the
// account's emojis entry based on the results of the processing.
func (p *Processor) processAccountText(
	ctx context.Context,
	account *gtsmodel.Account,
) {
	// Use map to deduplicate emojis by their ID.
	emojis := make(map[string]*gtsmodel.Emoji)

	// Retrieve display name emojis.
	for _, emoji := range p.formatter.FromPlainEmojiOnly(
		ctx,
		p.parseMention,
		account.ID,
		"",
		account.DisplayName,
	).Emojis {
		emojis[emoji.ID] = emoji
	}

	// Format + set note according to user prefs.
	f := p.selectNoteFormatter(account.Settings.StatusContentType)
	formatNoteResult := f(ctx, p.parseMention, account.ID, "", account.NoteRaw)
	account.Note = formatNoteResult.HTML

	// Retrieve note emojis.
	for _, emoji := range formatNoteResult.Emojis {
		emojis[emoji.ID] = emoji
	}

	// Process raw fields.
	account.Fields = make([]*gtsmodel.Field, 0, len(account.FieldsRaw))
	for _, fieldRaw := range account.FieldsRaw {
		field := &gtsmodel.Field{}

		// Name stays plain, but we still need to
		// see if there are any emojis set in it.
		field.Name = fieldRaw.Name
		for _, emoji := range p.formatter.FromPlainEmojiOnly(
			ctx,
			p.parseMention,
			account.ID,
			"",
			fieldRaw.Name,
		).Emojis {
			emojis[emoji.ID] = emoji
		}

		// Value can be HTML, but we don't want
		// to wrap the result in <p> tags.
		fieldFormatValueResult := p.formatter.FromPlainNoParagraph(ctx, p.parseMention, account.ID, "", fieldRaw.Value)
		field.Value = fieldFormatValueResult.HTML

		// Retrieve field emojis.
		for _, emoji := range fieldFormatValueResult.Emojis {
			emojis[emoji.ID] = emoji
		}

		// We're done, append the shiny new field.
		account.Fields = append(account.Fields, field)
	}

	// Update the account's emojis.
	emojisCount := len(emojis)
	account.Emojis = make([]*gtsmodel.Emoji, 0, emojisCount)
	account.EmojiIDs = make([]string, 0, emojisCount)

	for id, emoji := range emojis {
		account.Emojis = append(account.Emojis, emoji)
		account.EmojiIDs = append(account.EmojiIDs, id)
	}
}

// UpdateAvatar does the dirty work of checking the avatar
// part of an account update form, parsing and checking the
// media, and doing the necessary updates in the database
// for this to become the account's new avatar.
func (p *Processor) UpdateAvatar(
	ctx context.Context,
	account *gtsmodel.Account,
	avatar *multipart.FileHeader,
	description *string,
) (
	*gtsmodel.MediaAttachment,
	gtserror.WithCode,
) {
	// Get maximum supported local media size.
	maxsz := int64(config.GetMediaLocalMaxSize()) // #nosec G115 -- Already validated.

	// Ensure media within size bounds.
<<<<<<< HEAD
	if avatar.Size > int64(maxsz) { //nolint:gosec
		text := fmt.Sprintf("media exceeds configured max size: %s", maxsz)
=======
	if avatar.Size > maxsz {
		text := fmt.Sprintf("media exceeds configured max size: %d", maxsz)
>>>>>>> 4be1f780
		return nil, gtserror.NewErrorBadRequest(errors.New(text), text)
	}

	// Open multipart file reader.
	mpfile, err := avatar.Open()
	if err != nil {
		err := gtserror.Newf("error opening multipart file: %w", err)
		return nil, gtserror.NewErrorInternalError(err)
	}

	// Wrap the multipart file reader to ensure is limited to max.
<<<<<<< HEAD
	rc, _, _ := iotools.UpdateReadCloserLimit(mpfile, int64(maxsz)) //nolint:gosec
=======
	rc, _, _ := iotools.UpdateReadCloserLimit(mpfile, maxsz)
>>>>>>> 4be1f780

	// Write to instance storage.
	return p.c.StoreLocalMedia(ctx,
		account.ID,
		func(ctx context.Context) (reader io.ReadCloser, err error) {
			return rc, nil
		},
		media.AdditionalMediaInfo{
			Avatar:      util.Ptr(true),
			Description: description,
		},
	)
}

// UpdateHeader does the dirty work of checking the header
// part of an account update form, parsing and checking the
// media, and doing the necessary updates in the database
// for this to become the account's new header.
func (p *Processor) UpdateHeader(
	ctx context.Context,
	account *gtsmodel.Account,
	header *multipart.FileHeader,
	description *string,
) (
	*gtsmodel.MediaAttachment,
	gtserror.WithCode,
) {
	// Get maximum supported local media size.
	maxsz := int64(config.GetMediaLocalMaxSize()) // #nosec G115 -- Already validated.

	// Ensure media within size bounds.
<<<<<<< HEAD
	if header.Size > int64(maxsz) { //nolint:gosec
		text := fmt.Sprintf("media exceeds configured max size: %s", maxsz)
=======
	if header.Size > maxsz {
		text := fmt.Sprintf("media exceeds configured max size: %d", maxsz)
>>>>>>> 4be1f780
		return nil, gtserror.NewErrorBadRequest(errors.New(text), text)
	}

	// Open multipart file reader.
	mpfile, err := header.Open()
	if err != nil {
		err := gtserror.Newf("error opening multipart file: %w", err)
		return nil, gtserror.NewErrorInternalError(err)
	}

	// Wrap the multipart file reader to ensure is limited to max.
<<<<<<< HEAD
	rc, _, _ := iotools.UpdateReadCloserLimit(mpfile, int64(maxsz)) //nolint:gosec
=======
	rc, _, _ := iotools.UpdateReadCloserLimit(mpfile, maxsz)
>>>>>>> 4be1f780

	// Write to instance storage.
	return p.c.StoreLocalMedia(ctx,
		account.ID,
		func(ctx context.Context) (reader io.ReadCloser, err error) {
			return rc, nil
		},
		media.AdditionalMediaInfo{
			Header:      util.Ptr(true),
			Description: description,
		},
	)
}<|MERGE_RESOLUTION|>--- conflicted
+++ resolved
@@ -465,13 +465,8 @@
 	maxsz := int64(config.GetMediaLocalMaxSize()) // #nosec G115 -- Already validated.
 
 	// Ensure media within size bounds.
-<<<<<<< HEAD
-	if avatar.Size > int64(maxsz) { //nolint:gosec
-		text := fmt.Sprintf("media exceeds configured max size: %s", maxsz)
-=======
 	if avatar.Size > maxsz {
 		text := fmt.Sprintf("media exceeds configured max size: %d", maxsz)
->>>>>>> 4be1f780
 		return nil, gtserror.NewErrorBadRequest(errors.New(text), text)
 	}
 
@@ -483,11 +478,7 @@
 	}
 
 	// Wrap the multipart file reader to ensure is limited to max.
-<<<<<<< HEAD
-	rc, _, _ := iotools.UpdateReadCloserLimit(mpfile, int64(maxsz)) //nolint:gosec
-=======
 	rc, _, _ := iotools.UpdateReadCloserLimit(mpfile, maxsz)
->>>>>>> 4be1f780
 
 	// Write to instance storage.
 	return p.c.StoreLocalMedia(ctx,
@@ -519,13 +510,8 @@
 	maxsz := int64(config.GetMediaLocalMaxSize()) // #nosec G115 -- Already validated.
 
 	// Ensure media within size bounds.
-<<<<<<< HEAD
-	if header.Size > int64(maxsz) { //nolint:gosec
-		text := fmt.Sprintf("media exceeds configured max size: %s", maxsz)
-=======
 	if header.Size > maxsz {
 		text := fmt.Sprintf("media exceeds configured max size: %d", maxsz)
->>>>>>> 4be1f780
 		return nil, gtserror.NewErrorBadRequest(errors.New(text), text)
 	}
 
@@ -537,11 +523,7 @@
 	}
 
 	// Wrap the multipart file reader to ensure is limited to max.
-<<<<<<< HEAD
-	rc, _, _ := iotools.UpdateReadCloserLimit(mpfile, int64(maxsz)) //nolint:gosec
-=======
 	rc, _, _ := iotools.UpdateReadCloserLimit(mpfile, maxsz)
->>>>>>> 4be1f780
 
 	// Write to instance storage.
 	return p.c.StoreLocalMedia(ctx,
