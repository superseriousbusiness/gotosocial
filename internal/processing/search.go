/*
   GoToSocial
   Copyright (C) 2021-2023 GoToSocial Authors admin@gotosocial.org

   This program is free software: you can redistribute it and/or modify
   it under the terms of the GNU Affero General Public License as published by
   the Free Software Foundation, either version 3 of the License, or
   (at your option) any later version.

   This program is distributed in the hope that it will be useful,
   but WITHOUT ANY WARRANTY; without even the implied warranty of
   MERCHANTABILITY or FITNESS FOR A PARTICULAR PURPOSE.  See the
   GNU Affero General Public License for more details.

   You should have received a copy of the GNU Affero General Public License
   along with this program.  If not, see <http://www.gnu.org/licenses/>.
*/

package processing

import (
	"context"
	"errors"
	"fmt"
	"net/url"
	"strings"

	"codeberg.org/gruf/go-kv"
	apimodel "github.com/superseriousbusiness/gotosocial/internal/api/model"
<<<<<<< HEAD
=======
	"github.com/superseriousbusiness/gotosocial/internal/config"
>>>>>>> 3ed29d6a
	"github.com/superseriousbusiness/gotosocial/internal/db"
	"github.com/superseriousbusiness/gotosocial/internal/federation/dereferencing"
	"github.com/superseriousbusiness/gotosocial/internal/gtserror"
	"github.com/superseriousbusiness/gotosocial/internal/gtsmodel"
	"github.com/superseriousbusiness/gotosocial/internal/log"
	"github.com/superseriousbusiness/gotosocial/internal/oauth"
	"github.com/superseriousbusiness/gotosocial/internal/transport"
	"github.com/superseriousbusiness/gotosocial/internal/util"
)

// Implementation note: in this function, we tend to log errors
// at debug level rather than return them. This is because the
// search has a sort of fallthrough logic: if we can't get a result
// with x search, we should try with y search rather than returning.
//
// If we get to the end and still haven't found anything, even then
// we shouldn't return an error, just return an empty search result.
//
// The only exception to this is when we get a malformed query, in
// which case we return a bad request error so the user knows they
// did something funky.
func (p *processor) SearchGet(ctx context.Context, authed *oauth.Auth, search *apimodel.SearchQuery) (*apimodel.SearchResult, gtserror.WithCode) {
	// tidy up the query and make sure it wasn't just spaces
	query := strings.TrimSpace(search.Query)
	if query == "" {
		err := errors.New("search query was empty string after trimming space")
		return nil, gtserror.NewErrorBadRequest(err, err.Error())
	}

	l := log.WithFields(kv.Fields{{"query", query}}...)

	searchResult := &apimodel.SearchResult{
		Accounts: []apimodel.Account{},
		Statuses: []apimodel.Status{},
		Hashtags: []apimodel.Tag{},
	}

	// currently the search will only ever return one result,
	// so return nothing if the offset is greater than 0
	if search.Offset > 0 {
		return searchResult, nil
	}

	foundAccounts := []*gtsmodel.Account{}
	foundStatuses := []*gtsmodel.Status{}

	var foundOne bool

	/*
		SEARCH BY MENTION
		check if the query is something like @whatever_username@example.org -- this means it's likely a remote account
	*/
	maybeNamestring := query
	if maybeNamestring[0] != '@' {
		maybeNamestring = "@" + maybeNamestring
	}

	if username, domain, err := util.ExtractNamestringParts(maybeNamestring); err == nil {
		l.Trace("search term is a mention, looking it up...")
		foundAccount, err := p.searchAccountByUsernameDomain(ctx, authed, username, domain, search.Resolve)
		if err != nil {
			var errNotRetrievable *dereferencing.ErrNotRetrievable
			if !errors.As(err, &errNotRetrievable) {
				// return a proper error only if it wasn't just not retrievable
				return nil, gtserror.NewErrorInternalError(fmt.Errorf("error looking up account: %w", err))
			}
			return searchResult, nil
		}

		foundAccounts = append(foundAccounts, foundAccount)
		foundOne = true
		l.Trace("got an account by searching by mention")
	}

	/*
		SEARCH BY URI
		check if the query is a URI with a recognizable scheme and dereference it
	*/
	if !foundOne {
		if uri, err := url.Parse(query); err == nil {
			if uri.Scheme == "https" || uri.Scheme == "http" {
				l.Trace("search term is a uri, looking it up...")
				// check if it's a status...
				foundStatus, err := p.searchStatusByURI(ctx, authed, uri)
				if err != nil {
					var (
						errNotRetrievable *dereferencing.ErrNotRetrievable
						errWrongType      *dereferencing.ErrWrongType
					)
					if !errors.As(err, &errNotRetrievable) && !errors.As(err, &errWrongType) {
						return nil, gtserror.NewErrorInternalError(fmt.Errorf("error looking up status: %w", err))
					}
				} else {
					foundStatuses = append(foundStatuses, foundStatus)
					foundOne = true
					l.Trace("got a status by searching by URI")
				}

				// ... or an account
				if !foundOne {
					foundAccount, err := p.searchAccountByURI(ctx, authed, uri, search.Resolve)
					if err != nil {
						var (
							errNotRetrievable *dereferencing.ErrNotRetrievable
							errWrongType      *dereferencing.ErrWrongType
						)
						if !errors.As(err, &errNotRetrievable) && !errors.As(err, &errWrongType) {
							return nil, gtserror.NewErrorInternalError(fmt.Errorf("error looking up account: %w", err))
						}
					} else {
						foundAccounts = append(foundAccounts, foundAccount)
						foundOne = true
						l.Trace("got an account by searching by URI")
					}
				}
			}
		}
	}

	if !foundOne {
		// we got nothing, we can return early
		l.Trace("found nothing, returning")
		return searchResult, nil
	}

	/*
		FROM HERE ON we have our search results, it's just a matter of filtering them according to what this user is allowed to see,
		and then converting them into our frontend format.
	*/
	for _, foundAccount := range foundAccounts {
		// make sure there's no block in either direction between the account and the requester
		blocked, err := p.db.IsBlocked(ctx, authed.Account.ID, foundAccount.ID, true)
		if err != nil {
			err = fmt.Errorf("SearchGet: error checking block between %s and %s: %s", authed.Account.ID, foundAccount.ID, err)
			return nil, gtserror.NewErrorInternalError(err)
		}

		if blocked {
			l.Tracef("block exists between %s and %s, skipping this result", authed.Account.ID, foundAccount.ID)
			continue
		}

		apiAcct, err := p.tc.AccountToAPIAccountPublic(ctx, foundAccount)
		if err != nil {
			err = fmt.Errorf("SearchGet: error converting account %s to api account: %s", foundAccount.ID, err)
			return nil, gtserror.NewErrorInternalError(err)
		}

		searchResult.Accounts = append(searchResult.Accounts, *apiAcct)
	}

	for _, foundStatus := range foundStatuses {
		// make sure each found status is visible to the requester
		visible, err := p.filter.StatusVisible(ctx, foundStatus, authed.Account)
		if err != nil {
			err = fmt.Errorf("SearchGet: error checking visibility of status %s for account %s: %s", foundStatus.ID, authed.Account.ID, err)
			return nil, gtserror.NewErrorInternalError(err)
		}

		if !visible {
			l.Tracef("status %s is not visible to account %s, skipping this result", foundStatus.ID, authed.Account.ID)
			continue
		}

		apiStatus, err := p.tc.StatusToAPIStatus(ctx, foundStatus, authed.Account)
		if err != nil {
			err = fmt.Errorf("SearchGet: error converting status %s to api status: %s", foundStatus.ID, err)
			return nil, gtserror.NewErrorInternalError(err)
		}

		searchResult.Statuses = append(searchResult.Statuses, *apiStatus)
	}

	return searchResult, nil
}

func (p *processor) searchStatusByURI(ctx context.Context, authed *oauth.Auth, uri *url.URL) (*gtsmodel.Status, error) {
	status, statusable, err := p.federator.GetStatus(transport.WithFastfail(ctx), authed.Account.Username, uri, true, true)
	if err != nil {
		return nil, err
	}

	if !*status.Local && statusable != nil {
		// Attempt to dereference the status thread while we are here
		p.federator.DereferenceThread(transport.WithFastfail(ctx), authed.Account.Username, uri, status, statusable)
	}

	return status, nil
}

func (p *processor) searchAccountByURI(ctx context.Context, authed *oauth.Auth, uri *url.URL, resolve bool) (*gtsmodel.Account, error) {
	if !resolve {
		var (
			account *gtsmodel.Account
			err     error
			uriStr  = uri.String()
		)

		// Search the database for existing account with ID URI.
		account, err = p.db.GetAccountByURI(ctx, uriStr)
		if err != nil && !errors.Is(err, db.ErrNoEntries) {
			return nil, fmt.Errorf("searchAccountByURI: error checking database for account %s: %w", uriStr, err)
		}

		if account == nil {
			// Else, search the database for existing by ID URL.
			account, err = p.db.GetAccountByURL(ctx, uriStr)
			if err != nil {
<<<<<<< HEAD
				return nil, fmt.Errorf("searchAccountByURI: error checking database for account %s: %w", uriStr, err)
=======
				if !errors.Is(err, db.ErrNoEntries) {
					return nil, fmt.Errorf("searchAccountByURI: error checking database for account %s: %w", uriStr, err)
				}
				return nil, dereferencing.NewErrNotRetrievable(err)
>>>>>>> 3ed29d6a
			}
		}

		return account, nil
	}

	return p.federator.GetAccountByURI(
		transport.WithFastfail(ctx),
		authed.Account.Username,
		uri, false,
	)
}

func (p *processor) searchAccountByUsernameDomain(ctx context.Context, authed *oauth.Auth, username string, domain string, resolve bool) (*gtsmodel.Account, error) {
	if !resolve {
<<<<<<< HEAD
		// Search the database for existing account with USERNAME@DOMAIN
		account, err := p.db.GetAccountByUsernameDomain(ctx, username, domain)
		if err != nil {
			return nil, fmt.Errorf("searchAccountByUsernameDomain: error checking database for account %s@%s: %w", username, domain, err)
=======
		// Normalize local domain
		if domain == config.GetHost() || domain == config.GetAccountDomain() {
			domain = ""
		}

		// Search the database for existing account with USERNAME@DOMAIN
		account, err := p.db.GetAccountByUsernameDomain(ctx, username, domain)
		if err != nil {
			if !errors.Is(err, db.ErrNoEntries) {
				return nil, fmt.Errorf("searchAccountByUsernameDomain: error checking database for account %s@%s: %w", username, domain, err)
			}
			return nil, dereferencing.NewErrNotRetrievable(err)
>>>>>>> 3ed29d6a
		}
		return account, nil
	}

	return p.federator.GetAccountByUsernameDomain(
		transport.WithFastfail(ctx),
		authed.Account.Username,
		username, domain, false,
	)
}<|MERGE_RESOLUTION|>--- conflicted
+++ resolved
@@ -27,10 +27,7 @@
 
 	"codeberg.org/gruf/go-kv"
 	apimodel "github.com/superseriousbusiness/gotosocial/internal/api/model"
-<<<<<<< HEAD
-=======
 	"github.com/superseriousbusiness/gotosocial/internal/config"
->>>>>>> 3ed29d6a
 	"github.com/superseriousbusiness/gotosocial/internal/db"
 	"github.com/superseriousbusiness/gotosocial/internal/federation/dereferencing"
 	"github.com/superseriousbusiness/gotosocial/internal/gtserror"
@@ -239,14 +236,10 @@
 			// Else, search the database for existing by ID URL.
 			account, err = p.db.GetAccountByURL(ctx, uriStr)
 			if err != nil {
-<<<<<<< HEAD
-				return nil, fmt.Errorf("searchAccountByURI: error checking database for account %s: %w", uriStr, err)
-=======
 				if !errors.Is(err, db.ErrNoEntries) {
 					return nil, fmt.Errorf("searchAccountByURI: error checking database for account %s: %w", uriStr, err)
 				}
 				return nil, dereferencing.NewErrNotRetrievable(err)
->>>>>>> 3ed29d6a
 			}
 		}
 
@@ -262,26 +255,21 @@
 
 func (p *processor) searchAccountByUsernameDomain(ctx context.Context, authed *oauth.Auth, username string, domain string, resolve bool) (*gtsmodel.Account, error) {
 	if !resolve {
-<<<<<<< HEAD
+		if domain == config.GetHost() || domain == config.GetAccountDomain() {
+			// We do local lookups using an empty domain,
+			// else it will fail the db search below.
+			domain = ""
+		}
+
 		// Search the database for existing account with USERNAME@DOMAIN
 		account, err := p.db.GetAccountByUsernameDomain(ctx, username, domain)
 		if err != nil {
-			return nil, fmt.Errorf("searchAccountByUsernameDomain: error checking database for account %s@%s: %w", username, domain, err)
-=======
-		// Normalize local domain
-		if domain == config.GetHost() || domain == config.GetAccountDomain() {
-			domain = ""
-		}
-
-		// Search the database for existing account with USERNAME@DOMAIN
-		account, err := p.db.GetAccountByUsernameDomain(ctx, username, domain)
-		if err != nil {
 			if !errors.Is(err, db.ErrNoEntries) {
 				return nil, fmt.Errorf("searchAccountByUsernameDomain: error checking database for account %s@%s: %w", username, domain, err)
 			}
 			return nil, dereferencing.NewErrNotRetrievable(err)
->>>>>>> 3ed29d6a
-		}
+		}
+
 		return account, nil
 	}
 
