--- conflicted
+++ resolved
@@ -69,7 +69,6 @@
 	})
 }
 
-<<<<<<< HEAD
 func (m *Module) reactTest(c *gin.Context) {
 	l := m.log.WithField("func", "ReactTestHandler")
 	l.Trace("rendering")
@@ -83,9 +82,7 @@
 	c.Data(http.StatusOK, "text/html; charset=utf-8", []byte(val.Export().(string)))
 }
 
-=======
 // NotFoundHandler serves a 404 html page instead of a blank 404 error.
->>>>>>> 9ce4234b
 func (m *Module) NotFoundHandler(c *gin.Context) {
 	l := m.log.WithField("func", "404")
 	l.Trace("serving 404 html")
