// GoToSocial
// Copyright (C) GoToSocial Authors admin@gotosocial.org
// SPDX-License-Identifier: AGPL-3.0-or-later
//
// This program is free software: you can redistribute it and/or modify
// it under the terms of the GNU Affero General Public License as published by
// the Free Software Foundation, either version 3 of the License, or
// (at your option) any later version.
//
// This program is distributed in the hope that it will be useful,
// but WITHOUT ANY WARRANTY; without even the implied warranty of
// MERCHANTABILITY or FITNESS FOR A PARTICULAR PURPOSE.  See the
// GNU Affero General Public License for more details.
//
// You should have received a copy of the GNU Affero General Public License
// along with this program.  If not, see <http://www.gnu.org/licenses/>.

package cache

import (
	"codeberg.org/gruf/go-cache/v3/result"
	"codeberg.org/gruf/go-cache/v3/ttl"
	"github.com/superseriousbusiness/gotosocial/internal/cache/domain"
	"github.com/superseriousbusiness/gotosocial/internal/config"
	"github.com/superseriousbusiness/gotosocial/internal/gtsmodel"
)

type GTSCaches struct {
<<<<<<< HEAD
	account     *result.Cache[*gtsmodel.Account]
	accountNote *result.Cache[*gtsmodel.AccountNote]
	block       *result.Cache[*gtsmodel.Block]
	// TODO: maybe should be moved out of here since it's
	// not actually doing anything with gtsmodel.DomainBlock.
	domainBlock   *domain.BlockCache
	emoji         *result.Cache[*gtsmodel.Emoji]
	emojiCategory *result.Cache[*gtsmodel.EmojiCategory]
	follow        *result.Cache[*gtsmodel.Follow]
	followRequest *result.Cache[*gtsmodel.FollowRequest]
	instance      *result.Cache[*gtsmodel.Instance]
	list          *result.Cache[*gtsmodel.List]
	listEntry     *result.Cache[*gtsmodel.ListEntry]
	marker        *result.Cache[*gtsmodel.Marker]
	media         *result.Cache[*gtsmodel.MediaAttachment]
	mention       *result.Cache[*gtsmodel.Mention]
	notification  *result.Cache[*gtsmodel.Notification]
	report        *result.Cache[*gtsmodel.Report]
	status        *result.Cache[*gtsmodel.Status]
	statusFave    *result.Cache[*gtsmodel.StatusFave]
	tag           *result.Cache[*gtsmodel.Tag]
	tombstone     *result.Cache[*gtsmodel.Tombstone]
	user          *result.Cache[*gtsmodel.User]
	// TODO: move out of GTS caches since not using database models.
=======
	account          *result.Cache[*gtsmodel.Account]
	accountNote      *result.Cache[*gtsmodel.AccountNote]
	block            *result.Cache[*gtsmodel.Block]
	blockIDs         *SliceCache[string]
	domainBlock      *domain.BlockCache
	emoji            *result.Cache[*gtsmodel.Emoji]
	emojiCategory    *result.Cache[*gtsmodel.EmojiCategory]
	follow           *result.Cache[*gtsmodel.Follow]
	followIDs        *SliceCache[string]
	followRequest    *result.Cache[*gtsmodel.FollowRequest]
	followRequestIDs *SliceCache[string]
	instance         *result.Cache[*gtsmodel.Instance]
	list             *result.Cache[*gtsmodel.List]
	listEntry        *result.Cache[*gtsmodel.ListEntry]
	marker           *result.Cache[*gtsmodel.Marker]
	media            *result.Cache[*gtsmodel.MediaAttachment]
	mention          *result.Cache[*gtsmodel.Mention]
	notification     *result.Cache[*gtsmodel.Notification]
	report           *result.Cache[*gtsmodel.Report]
	status           *result.Cache[*gtsmodel.Status]
	statusFave       *result.Cache[*gtsmodel.StatusFave]
	tombstone        *result.Cache[*gtsmodel.Tombstone]
	user             *result.Cache[*gtsmodel.User]

	// TODO: move out of GTS caches since unrelated to DB.
>>>>>>> ed2477eb
	webfinger *ttl.Cache[string, string]
}

// Init will initialize all the gtsmodel caches in this collection.
// NOTE: the cache MUST NOT be in use anywhere, this is not thread-safe.
func (c *GTSCaches) Init() {
	c.initAccount()
	c.initAccountNote()
	c.initBlock()
	c.initBlockIDs()
	c.initDomainBlock()
	c.initEmoji()
	c.initEmojiCategory()
	c.initFollow()
	c.initFollowIDs()
	c.initFollowRequest()
	c.initFollowRequestIDs()
	c.initInstance()
	c.initList()
	c.initListEntry()
	c.initMarker()
	c.initMedia()
	c.initMention()
	c.initNotification()
	c.initReport()
	c.initStatus()
	c.initStatusFave()
	c.initTag()
	c.initTombstone()
	c.initUser()
	c.initWebfinger()
}

// Start will attempt to start all of the gtsmodel caches, or panic.
func (c *GTSCaches) Start() {
	tryStart(c.account, config.GetCacheGTSAccountSweepFreq())
	tryStart(c.accountNote, config.GetCacheGTSAccountNoteSweepFreq())
	tryStart(c.block, config.GetCacheGTSBlockSweepFreq())
	tryUntil("starting block IDs cache", 5, func() bool {
		if sweep := config.GetCacheGTSBlockIDsSweepFreq(); sweep > 0 {
			return c.blockIDs.Start(sweep)
		}
		return true
	})
	tryStart(c.emoji, config.GetCacheGTSEmojiSweepFreq())
	tryStart(c.emojiCategory, config.GetCacheGTSEmojiCategorySweepFreq())
	tryStart(c.follow, config.GetCacheGTSFollowSweepFreq())
	tryUntil("starting follow IDs cache", 5, func() bool {
		if sweep := config.GetCacheGTSFollowIDsSweepFreq(); sweep > 0 {
			return c.followIDs.Start(sweep)
		}
		return true
	})
	tryStart(c.followRequest, config.GetCacheGTSFollowRequestSweepFreq())
	tryUntil("starting follow request IDs cache", 5, func() bool {
		if sweep := config.GetCacheGTSFollowRequestIDsSweepFreq(); sweep > 0 {
			return c.followRequestIDs.Start(sweep)
		}
		return true
	})
	tryStart(c.instance, config.GetCacheGTSInstanceSweepFreq())
	tryStart(c.list, config.GetCacheGTSListSweepFreq())
	tryStart(c.listEntry, config.GetCacheGTSListEntrySweepFreq())
	tryStart(c.marker, config.GetCacheGTSMarkerSweepFreq())
	tryStart(c.media, config.GetCacheGTSMediaSweepFreq())
	tryStart(c.mention, config.GetCacheGTSMentionSweepFreq())
	tryStart(c.notification, config.GetCacheGTSNotificationSweepFreq())
	tryStart(c.report, config.GetCacheGTSReportSweepFreq())
	tryStart(c.status, config.GetCacheGTSStatusSweepFreq())
	tryStart(c.statusFave, config.GetCacheGTSStatusFaveSweepFreq())
	tryStart(c.tag, config.GetCacheGTSTagSweepFreq())
	tryStart(c.tombstone, config.GetCacheGTSTombstoneSweepFreq())
	tryStart(c.user, config.GetCacheGTSUserSweepFreq())
	tryUntil("starting *gtsmodel.Webfinger cache", 5, func() bool {
		if sweep := config.GetCacheGTSWebfingerSweepFreq(); sweep > 0 {
			return c.webfinger.Start(sweep)
		}
		return true
	})
}

// Stop will attempt to stop all of the gtsmodel caches, or panic.
func (c *GTSCaches) Stop() {
	tryStop(c.account, config.GetCacheGTSAccountSweepFreq())
	tryStop(c.accountNote, config.GetCacheGTSAccountNoteSweepFreq())
	tryStop(c.block, config.GetCacheGTSBlockSweepFreq())
	tryUntil("stopping block IDs cache", 5, func() bool {
		if config.GetCacheGTSBlockIDsSweepFreq() > 0 {
			return c.blockIDs.Stop()
		}
		return true
	})
	tryStop(c.emoji, config.GetCacheGTSEmojiSweepFreq())
	tryStop(c.emojiCategory, config.GetCacheGTSEmojiCategorySweepFreq())
	tryStop(c.follow, config.GetCacheGTSFollowSweepFreq())
	tryUntil("stopping follow IDs cache", 5, func() bool {
		if config.GetCacheGTSFollowIDsSweepFreq() > 0 {
			return c.followIDs.Stop()
		}
		return true
	})
	tryStop(c.followRequest, config.GetCacheGTSFollowRequestSweepFreq())
	tryUntil("stopping follow request IDs cache", 5, func() bool {
		if config.GetCacheGTSFollowRequestIDsSweepFreq() > 0 {
			return c.followRequestIDs.Stop()
		}
		return true
	})
	tryStop(c.instance, config.GetCacheGTSInstanceSweepFreq())
	tryStop(c.list, config.GetCacheGTSListSweepFreq())
	tryStop(c.listEntry, config.GetCacheGTSListEntrySweepFreq())
	tryStop(c.marker, config.GetCacheGTSMarkerSweepFreq())
	tryStop(c.media, config.GetCacheGTSMediaSweepFreq())
	tryStop(c.mention, config.GetCacheGTSNotificationSweepFreq())
	tryStop(c.notification, config.GetCacheGTSNotificationSweepFreq())
	tryStop(c.report, config.GetCacheGTSReportSweepFreq())
	tryStop(c.status, config.GetCacheGTSStatusSweepFreq())
	tryStop(c.statusFave, config.GetCacheGTSStatusFaveSweepFreq())
	tryStop(c.tag, config.GetCacheGTSTagSweepFreq())
	tryStop(c.tombstone, config.GetCacheGTSTombstoneSweepFreq())
	tryStop(c.user, config.GetCacheGTSUserSweepFreq())
	tryUntil("stopping *gtsmodel.Webfinger cache", 5, func() bool {
		if config.GetCacheGTSWebfingerSweepFreq() > 0 {
			return c.webfinger.Stop()
		}
		return true
	})
}

// Account provides access to the gtsmodel Account database cache.
func (c *GTSCaches) Account() *result.Cache[*gtsmodel.Account] {
	return c.account
}

// AccountNote provides access to the gtsmodel Note database cache.
func (c *GTSCaches) AccountNote() *result.Cache[*gtsmodel.AccountNote] {
	return c.accountNote
}

// Block provides access to the gtsmodel Block (account) database cache.
func (c *GTSCaches) Block() *result.Cache[*gtsmodel.Block] {
	return c.block
}

// FollowIDs provides access to the block IDs database cache.
func (c *GTSCaches) BlockIDs() *SliceCache[string] {
	return c.blockIDs
}

// DomainBlock provides access to the domain block database cache.
func (c *GTSCaches) DomainBlock() *domain.BlockCache {
	return c.domainBlock
}

// Emoji provides access to the gtsmodel Emoji database cache.
func (c *GTSCaches) Emoji() *result.Cache[*gtsmodel.Emoji] {
	return c.emoji
}

// EmojiCategory provides access to the gtsmodel EmojiCategory database cache.
func (c *GTSCaches) EmojiCategory() *result.Cache[*gtsmodel.EmojiCategory] {
	return c.emojiCategory
}

// Follow provides access to the gtsmodel Follow database cache.
func (c *GTSCaches) Follow() *result.Cache[*gtsmodel.Follow] {
	return c.follow
}

// FollowIDs provides access to the follower / following IDs database cache.
// THIS CACHE IS KEYED AS THE FOLLOWING {prefix}{accountID} WHERE PREFIX IS:
// - '>'  for following IDs
// - 'l>' for local following IDs
// - '<'  for follower IDs
// - 'l<' for local follower IDs
func (c *GTSCaches) FollowIDs() *SliceCache[string] {
	return c.followIDs
}

// FollowRequest provides access to the gtsmodel FollowRequest database cache.
func (c *GTSCaches) FollowRequest() *result.Cache[*gtsmodel.FollowRequest] {
	return c.followRequest
}

// FollowRequestIDs provides access to the follow requester / requesting IDs database
// cache. THIS CACHE IS KEYED AS THE FOLLOWING {prefix}{accountID} WHERE PREFIX IS:
// - '>'  for following IDs
// - '<'  for follower IDs
func (c *GTSCaches) FollowRequestIDs() *SliceCache[string] {
	return c.followRequestIDs
}

// Instance provides access to the gtsmodel Instance database cache.
func (c *GTSCaches) Instance() *result.Cache[*gtsmodel.Instance] {
	return c.instance
}

// List provides access to the gtsmodel List database cache.
func (c *GTSCaches) List() *result.Cache[*gtsmodel.List] {
	return c.list
}

// ListEntry provides access to the gtsmodel ListEntry database cache.
func (c *GTSCaches) ListEntry() *result.Cache[*gtsmodel.ListEntry] {
	return c.listEntry
}

// Marker provides access to the gtsmodel Marker database cache.
func (c *GTSCaches) Marker() *result.Cache[*gtsmodel.Marker] {
	return c.marker
}

// Media provides access to the gtsmodel Media database cache.
func (c *GTSCaches) Media() *result.Cache[*gtsmodel.MediaAttachment] {
	return c.media
}

// Mention provides access to the gtsmodel Mention database cache.
func (c *GTSCaches) Mention() *result.Cache[*gtsmodel.Mention] {
	return c.mention
}

// Notification provides access to the gtsmodel Notification database cache.
func (c *GTSCaches) Notification() *result.Cache[*gtsmodel.Notification] {
	return c.notification
}

// Report provides access to the gtsmodel Report database cache.
func (c *GTSCaches) Report() *result.Cache[*gtsmodel.Report] {
	return c.report
}

// Status provides access to the gtsmodel Status database cache.
func (c *GTSCaches) Status() *result.Cache[*gtsmodel.Status] {
	return c.status
}

// StatusFave provides access to the gtsmodel StatusFave database cache.
func (c *GTSCaches) StatusFave() *result.Cache[*gtsmodel.StatusFave] {
	return c.statusFave
}

// Tag provides access to the gtsmodel Tag database cache.
func (c *GTSCaches) Tag() *result.Cache[*gtsmodel.Tag] {
	return c.tag
}

// Tombstone provides access to the gtsmodel Tombstone database cache.
func (c *GTSCaches) Tombstone() *result.Cache[*gtsmodel.Tombstone] {
	return c.tombstone
}

// User provides access to the gtsmodel User database cache.
func (c *GTSCaches) User() *result.Cache[*gtsmodel.User] {
	return c.user
}

// Webfinger provides access to the webfinger URL cache.
func (c *GTSCaches) Webfinger() *ttl.Cache[string, string] {
	return c.webfinger
}

func (c *GTSCaches) initAccount() {
	c.account = result.New([]result.Lookup{
		{Name: "ID"},
		{Name: "URI"},
		{Name: "URL"},
		{Name: "Username.Domain"},
		{Name: "PublicKeyURI"},
		{Name: "InboxURI"},
		{Name: "OutboxURI"},
		{Name: "FollowersURI"},
		{Name: "FollowingURI"},
	}, func(a1 *gtsmodel.Account) *gtsmodel.Account {
		a2 := new(gtsmodel.Account)
		*a2 = *a1
		return a2
	}, config.GetCacheGTSAccountMaxSize())
	c.account.SetTTL(config.GetCacheGTSAccountTTL(), true)
	c.account.IgnoreErrors(ignoreErrors)
}

func (c *GTSCaches) initAccountNote() {
	c.accountNote = result.New([]result.Lookup{
		{Name: "ID"},
		{Name: "AccountID.TargetAccountID"},
	}, func(n1 *gtsmodel.AccountNote) *gtsmodel.AccountNote {
		n2 := new(gtsmodel.AccountNote)
		*n2 = *n1
		return n2
	}, config.GetCacheGTSAccountNoteMaxSize())
	c.accountNote.SetTTL(config.GetCacheGTSAccountNoteTTL(), true)
	c.accountNote.IgnoreErrors(ignoreErrors)
}

func (c *GTSCaches) initBlock() {
	c.block = result.New([]result.Lookup{
		{Name: "ID"},
		{Name: "URI"},
		{Name: "AccountID.TargetAccountID"},
		{Name: "AccountID", Multi: true},
		{Name: "TargetAccountID", Multi: true},
	}, func(b1 *gtsmodel.Block) *gtsmodel.Block {
		b2 := new(gtsmodel.Block)
		*b2 = *b1
		return b2
	}, config.GetCacheGTSBlockMaxSize())
	c.block.SetTTL(config.GetCacheGTSBlockTTL(), true)
	c.block.IgnoreErrors(ignoreErrors)
}

func (c *GTSCaches) initBlockIDs() {
	c.blockIDs = &SliceCache[string]{Cache: ttl.New[string, []string](
		0,
		config.GetCacheGTSBlockIDsMaxSize(),
		config.GetCacheGTSBlockIDsTTL(),
	)}
}

func (c *GTSCaches) initDomainBlock() {
	c.domainBlock = new(domain.BlockCache)
}

func (c *GTSCaches) initEmoji() {
	c.emoji = result.New([]result.Lookup{
		{Name: "ID"},
		{Name: "URI"},
		{Name: "Shortcode.Domain"},
		{Name: "ImageStaticURL"},
		{Name: "CategoryID", Multi: true},
	}, func(e1 *gtsmodel.Emoji) *gtsmodel.Emoji {
		e2 := new(gtsmodel.Emoji)
		*e2 = *e1
		return e2
	}, config.GetCacheGTSEmojiMaxSize())
	c.emoji.SetTTL(config.GetCacheGTSEmojiTTL(), true)
	c.emoji.IgnoreErrors(ignoreErrors)
}

func (c *GTSCaches) initEmojiCategory() {
	c.emojiCategory = result.New([]result.Lookup{
		{Name: "ID"},
		{Name: "Name"},
	}, func(c1 *gtsmodel.EmojiCategory) *gtsmodel.EmojiCategory {
		c2 := new(gtsmodel.EmojiCategory)
		*c2 = *c1
		return c2
	}, config.GetCacheGTSEmojiCategoryMaxSize())
	c.emojiCategory.SetTTL(config.GetCacheGTSEmojiCategoryTTL(), true)
	c.emojiCategory.IgnoreErrors(ignoreErrors)
}

func (c *GTSCaches) initFollow() {
	c.follow = result.New([]result.Lookup{
		{Name: "ID"},
		{Name: "URI"},
		{Name: "AccountID.TargetAccountID"},
		{Name: "AccountID", Multi: true},
		{Name: "TargetAccountID", Multi: true},
	}, func(f1 *gtsmodel.Follow) *gtsmodel.Follow {
		f2 := new(gtsmodel.Follow)
		*f2 = *f1
		return f2
	}, config.GetCacheGTSFollowMaxSize())
	c.follow.SetTTL(config.GetCacheGTSFollowTTL(), true)
}

func (c *GTSCaches) initFollowIDs() {
	c.followIDs = &SliceCache[string]{Cache: ttl.New[string, []string](
		0,
		config.GetCacheGTSFollowIDsMaxSize(),
		config.GetCacheGTSFollowIDsTTL(),
	)}
}

func (c *GTSCaches) initFollowRequest() {
	c.followRequest = result.New([]result.Lookup{
		{Name: "ID"},
		{Name: "URI"},
		{Name: "AccountID.TargetAccountID"},
		{Name: "AccountID", Multi: true},
		{Name: "TargetAccountID", Multi: true},
	}, func(f1 *gtsmodel.FollowRequest) *gtsmodel.FollowRequest {
		f2 := new(gtsmodel.FollowRequest)
		*f2 = *f1
		return f2
	}, config.GetCacheGTSFollowRequestMaxSize())
	c.followRequest.SetTTL(config.GetCacheGTSFollowRequestTTL(), true)
}

func (c *GTSCaches) initFollowRequestIDs() {
	c.followRequestIDs = &SliceCache[string]{Cache: ttl.New[string, []string](
		0,
		config.GetCacheGTSFollowRequestIDsMaxSize(),
		config.GetCacheGTSFollowRequestIDsTTL(),
	)}
}

func (c *GTSCaches) initInstance() {
	c.instance = result.New([]result.Lookup{
		{Name: "ID"},
		{Name: "Domain"},
	}, func(i1 *gtsmodel.Instance) *gtsmodel.Instance {
		i2 := new(gtsmodel.Instance)
		*i2 = *i1
		return i1
	}, config.GetCacheGTSInstanceMaxSize())
	c.instance.SetTTL(config.GetCacheGTSInstanceTTL(), true)
	c.emojiCategory.IgnoreErrors(ignoreErrors)
}

func (c *GTSCaches) initList() {
	c.list = result.New([]result.Lookup{
		{Name: "ID"},
	}, func(l1 *gtsmodel.List) *gtsmodel.List {
		l2 := new(gtsmodel.List)
		*l2 = *l1
		return l2
	}, config.GetCacheGTSListMaxSize())
	c.list.SetTTL(config.GetCacheGTSListTTL(), true)
	c.list.IgnoreErrors(ignoreErrors)
}

func (c *GTSCaches) initListEntry() {
	c.listEntry = result.New([]result.Lookup{
		{Name: "ID"},
		{Name: "ListID", Multi: true},
		{Name: "FollowID", Multi: true},
	}, func(l1 *gtsmodel.ListEntry) *gtsmodel.ListEntry {
		l2 := new(gtsmodel.ListEntry)
		*l2 = *l1
		return l2
	}, config.GetCacheGTSListEntryMaxSize())
	c.list.SetTTL(config.GetCacheGTSListEntryTTL(), true)
	c.list.IgnoreErrors(ignoreErrors)
}

func (c *GTSCaches) initMarker() {
	c.marker = result.New([]result.Lookup{
		{Name: "AccountID.Name"},
	}, func(m1 *gtsmodel.Marker) *gtsmodel.Marker {
		m2 := new(gtsmodel.Marker)
		*m2 = *m1
		return m2
	}, config.GetCacheGTSMarkerMaxSize())
	c.marker.SetTTL(config.GetCacheGTSMarkerTTL(), true)
	c.marker.IgnoreErrors(ignoreErrors)
}

func (c *GTSCaches) initMedia() {
	c.media = result.New([]result.Lookup{
		{Name: "ID"},
	}, func(m1 *gtsmodel.MediaAttachment) *gtsmodel.MediaAttachment {
		m2 := new(gtsmodel.MediaAttachment)
		*m2 = *m1
		return m2
	}, config.GetCacheGTSMediaMaxSize())
	c.media.SetTTL(config.GetCacheGTSMediaTTL(), true)
	c.media.IgnoreErrors(ignoreErrors)
}

func (c *GTSCaches) initMention() {
	c.mention = result.New([]result.Lookup{
		{Name: "ID"},
	}, func(m1 *gtsmodel.Mention) *gtsmodel.Mention {
		m2 := new(gtsmodel.Mention)
		*m2 = *m1
		return m2
	}, config.GetCacheGTSMentionMaxSize())
	c.mention.SetTTL(config.GetCacheGTSMentionTTL(), true)
	c.mention.IgnoreErrors(ignoreErrors)
}

func (c *GTSCaches) initNotification() {
	c.notification = result.New([]result.Lookup{
		{Name: "ID"},
		{Name: "NotificationType.TargetAccountID.OriginAccountID.StatusID"},
	}, func(n1 *gtsmodel.Notification) *gtsmodel.Notification {
		n2 := new(gtsmodel.Notification)
		*n2 = *n1
		return n2
	}, config.GetCacheGTSNotificationMaxSize())
	c.notification.SetTTL(config.GetCacheGTSNotificationTTL(), true)
	c.notification.IgnoreErrors(ignoreErrors)
}

func (c *GTSCaches) initReport() {
	c.report = result.New([]result.Lookup{
		{Name: "ID"},
	}, func(r1 *gtsmodel.Report) *gtsmodel.Report {
		r2 := new(gtsmodel.Report)
		*r2 = *r1
		return r2
	}, config.GetCacheGTSReportMaxSize())
	c.report.SetTTL(config.GetCacheGTSReportTTL(), true)
	c.report.IgnoreErrors(ignoreErrors)
}

func (c *GTSCaches) initStatus() {
	c.status = result.New([]result.Lookup{
		{Name: "ID"},
		{Name: "URI"},
		{Name: "URL"},
	}, func(s1 *gtsmodel.Status) *gtsmodel.Status {
		s2 := new(gtsmodel.Status)
		*s2 = *s1
		return s2
	}, config.GetCacheGTSStatusMaxSize())
	c.status.SetTTL(config.GetCacheGTSStatusTTL(), true)
	c.status.IgnoreErrors(ignoreErrors)
}

func (c *GTSCaches) initStatusFave() {
	c.statusFave = result.New([]result.Lookup{
		{Name: "ID"},
		{Name: "AccountID.StatusID"},
	}, func(f1 *gtsmodel.StatusFave) *gtsmodel.StatusFave {
		f2 := new(gtsmodel.StatusFave)
		*f2 = *f1
		return f2
	}, config.GetCacheGTSStatusFaveMaxSize())
	c.status.SetTTL(config.GetCacheGTSStatusFaveTTL(), true)
	c.status.IgnoreErrors(ignoreErrors)
}

func (c *GTSCaches) initTag() {
	c.tag = result.New([]result.Lookup{
		{Name: "ID"},
		{Name: "Name"},
	}, func(m1 *gtsmodel.Tag) *gtsmodel.Tag {
		m2 := new(gtsmodel.Tag)
		*m2 = *m1

		// Ensure any temporary URL unset.
		m2.URL = ""

		return m2
	}, config.GetCacheGTSTagMaxSize())
	c.tag.SetTTL(config.GetCacheGTSTagTTL(), true)
	c.tag.IgnoreErrors(ignoreErrors)
}

func (c *GTSCaches) initTombstone() {
	c.tombstone = result.New([]result.Lookup{
		{Name: "ID"},
		{Name: "URI"},
	}, func(t1 *gtsmodel.Tombstone) *gtsmodel.Tombstone {
		t2 := new(gtsmodel.Tombstone)
		*t2 = *t1
		return t2
	}, config.GetCacheGTSTombstoneMaxSize())
	c.tombstone.SetTTL(config.GetCacheGTSTombstoneTTL(), true)
	c.tombstone.IgnoreErrors(ignoreErrors)
}

func (c *GTSCaches) initUser() {
	c.user = result.New([]result.Lookup{
		{Name: "ID"},
		{Name: "AccountID"},
		{Name: "Email"},
		{Name: "ConfirmationToken"},
		{Name: "ExternalID"},
	}, func(u1 *gtsmodel.User) *gtsmodel.User {
		u2 := new(gtsmodel.User)
		*u2 = *u1
		return u2
	}, config.GetCacheGTSUserMaxSize())
	c.user.SetTTL(config.GetCacheGTSUserTTL(), true)
	c.user.IgnoreErrors(ignoreErrors)
}

func (c *GTSCaches) initWebfinger() {
	c.webfinger = ttl.New[string, string](
		0,
		config.GetCacheGTSWebfingerMaxSize(),
		config.GetCacheGTSWebfingerTTL(),
	)
}<|MERGE_RESOLUTION|>--- conflicted
+++ resolved
@@ -26,32 +26,6 @@
 )
 
 type GTSCaches struct {
-<<<<<<< HEAD
-	account     *result.Cache[*gtsmodel.Account]
-	accountNote *result.Cache[*gtsmodel.AccountNote]
-	block       *result.Cache[*gtsmodel.Block]
-	// TODO: maybe should be moved out of here since it's
-	// not actually doing anything with gtsmodel.DomainBlock.
-	domainBlock   *domain.BlockCache
-	emoji         *result.Cache[*gtsmodel.Emoji]
-	emojiCategory *result.Cache[*gtsmodel.EmojiCategory]
-	follow        *result.Cache[*gtsmodel.Follow]
-	followRequest *result.Cache[*gtsmodel.FollowRequest]
-	instance      *result.Cache[*gtsmodel.Instance]
-	list          *result.Cache[*gtsmodel.List]
-	listEntry     *result.Cache[*gtsmodel.ListEntry]
-	marker        *result.Cache[*gtsmodel.Marker]
-	media         *result.Cache[*gtsmodel.MediaAttachment]
-	mention       *result.Cache[*gtsmodel.Mention]
-	notification  *result.Cache[*gtsmodel.Notification]
-	report        *result.Cache[*gtsmodel.Report]
-	status        *result.Cache[*gtsmodel.Status]
-	statusFave    *result.Cache[*gtsmodel.StatusFave]
-	tag           *result.Cache[*gtsmodel.Tag]
-	tombstone     *result.Cache[*gtsmodel.Tombstone]
-	user          *result.Cache[*gtsmodel.User]
-	// TODO: move out of GTS caches since not using database models.
-=======
 	account          *result.Cache[*gtsmodel.Account]
 	accountNote      *result.Cache[*gtsmodel.AccountNote]
 	block            *result.Cache[*gtsmodel.Block]
@@ -73,11 +47,11 @@
 	report           *result.Cache[*gtsmodel.Report]
 	status           *result.Cache[*gtsmodel.Status]
 	statusFave       *result.Cache[*gtsmodel.StatusFave]
+	tag              *result.Cache[*gtsmodel.Tag]
 	tombstone        *result.Cache[*gtsmodel.Tombstone]
 	user             *result.Cache[*gtsmodel.User]
 
 	// TODO: move out of GTS caches since unrelated to DB.
->>>>>>> ed2477eb
 	webfinger *ttl.Cache[string, string]
 }
 
