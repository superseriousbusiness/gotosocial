// GoToSocial
// Copyright (C) GoToSocial Authors admin@gotosocial.org
// SPDX-License-Identifier: AGPL-3.0-or-later
//
// This program is free software: you can redistribute it and/or modify
// it under the terms of the GNU Affero General Public License as published by
// the Free Software Foundation, either version 3 of the License, or
// (at your option) any later version.
//
// This program is distributed in the hope that it will be useful,
// but WITHOUT ANY WARRANTY; without even the implied warranty of
// MERCHANTABILITY or FITNESS FOR A PARTICULAR PURPOSE.  See the
// GNU Affero General Public License for more details.
//
// You should have received a copy of the GNU Affero General Public License
// along with this program.  If not, see <http://www.gnu.org/licenses/>.

package ap

import "github.com/superseriousbusiness/activity/streams/vocab"

// Accountable represents the minimum activitypub interface for representing an 'account'.
// This interface is fulfilled by: Person, Application, Organization, Service, and Group
type Accountable interface {
	WithJSONLDId
	WithTypeName

	WithPreferredUsername
	WithIcon
	WithName
	WithImage
	WithSummary
<<<<<<< HEAD
	WithAttachment
=======
	WithSetSummary
>>>>>>> 6b4f6dc7
	WithDiscoverable
	WithURL
	WithPublicKey
	WithInbox
	WithOutbox
	WithFollowing
	WithFollowers
	WithFeatured
	WithManuallyApprovesFollowers
	WithEndpoints
	WithTag
}

// Statusable represents the minimum activitypub interface for representing a 'status'.
// This interface is fulfilled by: Article, Document, Image, Video, Note, Page, Event, Place, Mention, Profile
type Statusable interface {
	WithJSONLDId
	WithTypeName

	WithSummary
	WithSetSummary
	WithName
	WithSetName
	WithInReplyTo
	WithPublished
	WithURL
	WithAttributedTo
	WithTo
	WithCC
	WithSensitive
	WithConversation
	WithContent
	WithSetContent
	WithAttachment
	WithTag
	WithReplies
}

// Attachmentable represents the minimum activitypub interface for representing a 'mediaAttachment'.
// This interface is fulfilled by: Audio, Document, Image, Video
type Attachmentable interface {
	WithTypeName
	WithMediaType
	WithURL
	WithName
	WithSetName
	WithBlurhash
}

// Hashtaggable represents the minimum activitypub interface for representing a 'hashtag' tag.
type Hashtaggable interface {
	WithTypeName
	WithHref
	WithName
}

// Emojiable represents the minimum interface for an 'emoji' tag.
type Emojiable interface {
	WithJSONLDId
	WithTypeName
	WithName
	WithUpdated
	WithIcon
}

// Mentionable represents the minimum interface for a 'mention' tag.
type Mentionable interface {
	WithName
	WithHref
}

// Followable represents the minimum interface for an activitystreams 'follow' activity.
type Followable interface {
	WithJSONLDId
	WithTypeName

	WithActor
	WithObject
}

// Likeable represents the minimum interface for an activitystreams 'like' activity.
type Likeable interface {
	WithJSONLDId
	WithTypeName

	WithActor
	WithObject
}

// Blockable represents the minimum interface for an activitystreams 'block' activity.
type Blockable interface {
	WithJSONLDId
	WithTypeName

	WithActor
	WithObject
}

// Announceable represents the minimum interface for an activitystreams 'announce' activity.
type Announceable interface {
	WithJSONLDId
	WithTypeName

	WithActor
	WithObject
	WithPublished
	WithTo
	WithCC
}

// Addressable represents the minimum interface for an addressed activity.
type Addressable interface {
	WithTo
	WithCC
}

// ReplyToable represents the minimum interface for an Activity that can be InReplyTo another activity.
type ReplyToable interface {
	WithInReplyTo
}

// CollectionPageable represents the minimum interface for an activitystreams 'CollectionPage' object.
type CollectionPageable interface {
	WithJSONLDId
	WithTypeName

	WithNext
	WithPartOf
	WithItems
}

// Flaggable represents the minimum interface for an activitystreams 'Flag' activity.
type Flaggable interface {
	WithJSONLDId
	WithTypeName

	WithActor
	WithContent
	WithObject
}

// WithJSONLDId represents an activity with JSONLDIdProperty
type WithJSONLDId interface {
	GetJSONLDId() vocab.JSONLDIdProperty
}

// WithTypeName represents an activity with a type name
type WithTypeName interface {
	GetTypeName() string
}

// WithPreferredUsername represents an activity with ActivityStreamsPreferredUsernameProperty
type WithPreferredUsername interface {
	GetActivityStreamsPreferredUsername() vocab.ActivityStreamsPreferredUsernameProperty
}

// WithIcon represents an activity with ActivityStreamsIconProperty
type WithIcon interface {
	GetActivityStreamsIcon() vocab.ActivityStreamsIconProperty
}

// WithName represents an activity with ActivityStreamsNameProperty
type WithName interface {
	GetActivityStreamsName() vocab.ActivityStreamsNameProperty
}

// WithSetName represents an activity with a settable ActivityStreamsNameProperty
type WithSetName interface {
	SetActivityStreamsName(vocab.ActivityStreamsNameProperty)
}

// WithImage represents an activity with ActivityStreamsImageProperty
type WithImage interface {
	GetActivityStreamsImage() vocab.ActivityStreamsImageProperty
}

// WithSummary represents an activity with ActivityStreamsSummaryProperty
type WithSummary interface {
	GetActivityStreamsSummary() vocab.ActivityStreamsSummaryProperty
}

// WithSetSummary represents an activity that can have summary set on it.
type WithSetSummary interface {
	SetActivityStreamsSummary(vocab.ActivityStreamsSummaryProperty)
}

// WithDiscoverable represents an activity with TootDiscoverableProperty
type WithDiscoverable interface {
	GetTootDiscoverable() vocab.TootDiscoverableProperty
}

// WithURL represents an activity with ActivityStreamsUrlProperty
type WithURL interface {
	GetActivityStreamsUrl() vocab.ActivityStreamsUrlProperty
}

// WithPublicKey represents an activity with W3IDSecurityV1PublicKeyProperty
type WithPublicKey interface {
	GetW3IDSecurityV1PublicKey() vocab.W3IDSecurityV1PublicKeyProperty
}

// WithInbox represents an activity with ActivityStreamsInboxProperty
type WithInbox interface {
	GetActivityStreamsInbox() vocab.ActivityStreamsInboxProperty
}

// WithOutbox represents an activity with ActivityStreamsOutboxProperty
type WithOutbox interface {
	GetActivityStreamsOutbox() vocab.ActivityStreamsOutboxProperty
}

// WithFollowing represents an activity with ActivityStreamsFollowingProperty
type WithFollowing interface {
	GetActivityStreamsFollowing() vocab.ActivityStreamsFollowingProperty
}

// WithFollowers represents an activity with ActivityStreamsFollowersProperty
type WithFollowers interface {
	GetActivityStreamsFollowers() vocab.ActivityStreamsFollowersProperty
}

// WithFeatured represents an activity with TootFeaturedProperty
type WithFeatured interface {
	GetTootFeatured() vocab.TootFeaturedProperty
}

// WithAttributedTo represents an activity with ActivityStreamsAttributedToProperty
type WithAttributedTo interface {
	GetActivityStreamsAttributedTo() vocab.ActivityStreamsAttributedToProperty
}

// WithAttachment represents an activity with ActivityStreamsAttachmentProperty
type WithAttachment interface {
	GetActivityStreamsAttachment() vocab.ActivityStreamsAttachmentProperty
}

// WithTo represents an activity with ActivityStreamsToProperty
type WithTo interface {
	GetActivityStreamsTo() vocab.ActivityStreamsToProperty
}

// WithInReplyTo represents an activity with ActivityStreamsInReplyToProperty
type WithInReplyTo interface {
	GetActivityStreamsInReplyTo() vocab.ActivityStreamsInReplyToProperty
}

// WithCC represents an activity with ActivityStreamsCcProperty
type WithCC interface {
	GetActivityStreamsCc() vocab.ActivityStreamsCcProperty
}

// WithSensitive represents an activity with ActivityStreamsSensitiveProperty
type WithSensitive interface {
	GetActivityStreamsSensitive() vocab.ActivityStreamsSensitiveProperty
}

// WithConversation ...
type WithConversation interface { // TODO
}

// WithContent represents an activity with ActivityStreamsContentProperty
type WithContent interface {
	GetActivityStreamsContent() vocab.ActivityStreamsContentProperty
}

// WithSetContent represents an activity that can have content set on it.
type WithSetContent interface {
	SetActivityStreamsContent(vocab.ActivityStreamsContentProperty)
}

// WithPublished represents an activity with ActivityStreamsPublishedProperty
type WithPublished interface {
	GetActivityStreamsPublished() vocab.ActivityStreamsPublishedProperty
}

// WithTag represents an activity with ActivityStreamsTagProperty
type WithTag interface {
	GetActivityStreamsTag() vocab.ActivityStreamsTagProperty
}

// WithReplies represents an activity with ActivityStreamsRepliesProperty
type WithReplies interface {
	GetActivityStreamsReplies() vocab.ActivityStreamsRepliesProperty
}

// WithMediaType represents an activity with ActivityStreamsMediaTypeProperty
type WithMediaType interface {
	GetActivityStreamsMediaType() vocab.ActivityStreamsMediaTypeProperty
}

// WithBlurhash represents an activity with TootBlurhashProperty
type WithBlurhash interface {
	GetTootBlurhash() vocab.TootBlurhashProperty
}

// type withFocalPoint interface {
// 	// TODO
// }

// WithHref represents an activity with ActivityStreamsHrefProperty
type WithHref interface {
	GetActivityStreamsHref() vocab.ActivityStreamsHrefProperty
}

// WithUpdated represents an activity with ActivityStreamsUpdatedProperty
type WithUpdated interface {
	GetActivityStreamsUpdated() vocab.ActivityStreamsUpdatedProperty
}

// WithActor represents an activity with ActivityStreamsActorProperty
type WithActor interface {
	GetActivityStreamsActor() vocab.ActivityStreamsActorProperty
}

// WithObject represents an activity with ActivityStreamsObjectProperty
type WithObject interface {
	GetActivityStreamsObject() vocab.ActivityStreamsObjectProperty
}

// WithNext represents an activity with ActivityStreamsNextProperty
type WithNext interface {
	GetActivityStreamsNext() vocab.ActivityStreamsNextProperty
}

// WithPartOf represents an activity with ActivityStreamsPartOfProperty
type WithPartOf interface {
	GetActivityStreamsPartOf() vocab.ActivityStreamsPartOfProperty
}

// WithItems represents an activity with ActivityStreamsItemsProperty
type WithItems interface {
	GetActivityStreamsItems() vocab.ActivityStreamsItemsProperty
}

// WithManuallyApprovesFollowers represents a Person or profile with the ManuallyApprovesFollowers property.
type WithManuallyApprovesFollowers interface {
	GetActivityStreamsManuallyApprovesFollowers() vocab.ActivityStreamsManuallyApprovesFollowersProperty
}

// WithEndpoints represents a Person or profile with the endpoints property
type WithEndpoints interface {
	GetActivityStreamsEndpoints() vocab.ActivityStreamsEndpointsProperty
}<|MERGE_RESOLUTION|>--- conflicted
+++ resolved
@@ -30,11 +30,8 @@
 	WithName
 	WithImage
 	WithSummary
-<<<<<<< HEAD
 	WithAttachment
-=======
 	WithSetSummary
->>>>>>> 6b4f6dc7
 	WithDiscoverable
 	WithURL
 	WithPublicKey
