/*
   GoToSocial
   Copyright (C) 2021-2022 GoToSocial Authors admin@gotosocial.org

   This program is free software: you can redistribute it and/or modify
   it under the terms of the GNU Affero General Public License as published by
   the Free Software Foundation, either version 3 of the License, or
   (at your option) any later version.

   This program is distributed in the hope that it will be useful,
   but WITHOUT ANY WARRANTY; without even the implied warranty of
   MERCHANTABILITY or FITNESS FOR A PARTICULAR PURPOSE.  See the
   GNU Affero General Public License for more details.

   You should have received a copy of the GNU Affero General Public License
   along with this program.  If not, see <http://www.gnu.org/licenses/>.
*/

package account

import (
	"errors"
	"fmt"
	"net/http"
	"strconv"

	"github.com/gin-gonic/gin"
	"github.com/superseriousbusiness/gotosocial/internal/api"
	"github.com/superseriousbusiness/gotosocial/internal/api/model"
	"github.com/superseriousbusiness/gotosocial/internal/gtserror"
	"github.com/superseriousbusiness/gotosocial/internal/oauth"
)

// AccountUpdateCredentialsPATCHHandler swagger:operation PATCH /api/v1/accounts/update_credentials accountUpdate
//
// Update your account.
//
// ---
// tags:
// - accounts
//
// consumes:
// - multipart/form-data
//
// produces:
// - application/json
//
// parameters:
// - name: discoverable
//   in: formData
//   description: Account should be made discoverable and shown in the profile directory (if enabled).
//   type: boolean
// - name: bot
//   in: formData
//   description: Account is flagged as a bot.
//   type: boolean
// - name: display_name
//   in: formData
//   description: The display name to use for the account.
//   type: string
//   allowEmptyValue: true
// - name: note
//   in: formData
//   description: Bio/description of this account.
//   type: string
//   allowEmptyValue: true
// - name: avatar
//   in: formData
//   description: Avatar of the user.
//   type: file
// - name: header
//   in: formData
//   description: Header of the user.
//   type: file
// - name: locked
//   in: formData
//   description: Require manual approval of follow requests.
//   type: boolean
// - name: source[privacy]
//   in: formData
//   description: Default post privacy for authored statuses.
//   type: string
// - name: source[sensitive]
//   in: formData
//   description: Mark authored statuses as sensitive by default.
//   type: boolean
// - name: source[language]
//   in: formData
//   description: Default language to use for authored statuses (ISO 6391).
//   type: string
// - name: source[status_format]
//   in: formData
//   description: Default format to use for authored statuses (plain or markdown).
//   type: string
//
// security:
// - OAuth2 Bearer:
//   - write:accounts
//
// responses:
//   '200':
//     description: "The newly updated account."
//     schema:
//       "$ref": "#/definitions/account"
//   '400':
//      description: bad request
//   '401':
//      description: unauthorized
//   '404':
//      description: not found
//   '406':
//      description: not acceptable
//   '500':
//      description: internal server error
func (m *Module) AccountUpdateCredentialsPATCHHandler(c *gin.Context) {
	authed, err := oauth.Authed(c, true, true, true, true)
	if err != nil {
		api.ErrorHandler(c, gtserror.NewErrorUnauthorized(err, err.Error()), m.processor.InstanceGet)
		return
	}

	if _, err := api.NegotiateAccept(c, api.JSONAcceptHeaders...); err != nil {
		api.ErrorHandler(c, gtserror.NewErrorNotAcceptable(err, err.Error()), m.processor.InstanceGet)
		return
	}

	form, err := parseUpdateAccountForm(c)
	if err != nil {
		api.ErrorHandler(c, gtserror.NewErrorBadRequest(err, err.Error()), m.processor.InstanceGet)
		return
	}

	acctSensitive, errWithCode := m.processor.AccountUpdate(c.Request.Context(), authed, form)
	if errWithCode != nil {
		api.ErrorHandler(c, errWithCode, m.processor.InstanceGet)
		return
	}

	c.JSON(http.StatusOK, acctSensitive)
}

func parseUpdateAccountForm(c *gin.Context) (*model.UpdateCredentialsRequest, error) {
	form := &model.UpdateCredentialsRequest{
		Source: &model.UpdateSource{},
	}

	if err := c.ShouldBind(&form); err != nil {
		return nil, fmt.Errorf("could not parse form from request: %s", err)
	}

	// parse source field-by-field
	sourceMap := c.PostFormMap("source")

	if privacy, ok := sourceMap["privacy"]; ok {
		form.Source.Privacy = &privacy
	}

	if sensitive, ok := sourceMap["sensitive"]; ok {
		sensitiveBool, err := strconv.ParseBool(sensitive)
		if err != nil {
			return nil, fmt.Errorf("error parsing form source[sensitive]: %s", err)
		}
		form.Source.Sensitive = &sensitiveBool
	}

	if language, ok := sourceMap["language"]; ok {
		form.Source.Language = &language
	}

<<<<<<< HEAD
=======
	if statusFormat, ok := sourceMap["status_format"]; ok {
		form.Source.StatusFormat = &statusFormat
	}

>>>>>>> f5689a9e
	if form == nil ||
		(form.Discoverable == nil &&
			form.Bot == nil &&
			form.DisplayName == nil &&
			form.Note == nil &&
			form.Avatar == nil &&
			form.Header == nil &&
			form.Locked == nil &&
			form.Source.Privacy == nil &&
			form.Source.Sensitive == nil &&
			form.Source.Language == nil &&
<<<<<<< HEAD
=======
			form.Source.StatusFormat == nil &&
>>>>>>> f5689a9e
			form.FieldsAttributes == nil) {
		return nil, errors.New("empty form submitted")
	}

	return form, nil
}<|MERGE_RESOLUTION|>--- conflicted
+++ resolved
@@ -167,13 +167,10 @@
 		form.Source.Language = &language
 	}
 
-<<<<<<< HEAD
-=======
 	if statusFormat, ok := sourceMap["status_format"]; ok {
 		form.Source.StatusFormat = &statusFormat
 	}
 
->>>>>>> f5689a9e
 	if form == nil ||
 		(form.Discoverable == nil &&
 			form.Bot == nil &&
@@ -185,10 +182,7 @@
 			form.Source.Privacy == nil &&
 			form.Source.Sensitive == nil &&
 			form.Source.Language == nil &&
-<<<<<<< HEAD
-=======
 			form.Source.StatusFormat == nil &&
->>>>>>> f5689a9e
 			form.FieldsAttributes == nil) {
 		return nil, errors.New("empty form submitted")
 	}
