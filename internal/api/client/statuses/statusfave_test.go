// GoToSocial
// Copyright (C) GoToSocial Authors admin@gotosocial.org
// SPDX-License-Identifier: AGPL-3.0-or-later
//
// This program is free software: you can redistribute it and/or modify
// it under the terms of the GNU Affero General Public License as published by
// the Free Software Foundation, either version 3 of the License, or
// (at your option) any later version.
//
// This program is distributed in the hope that it will be useful,
// but WITHOUT ANY WARRANTY; without even the implied warranty of
// MERCHANTABILITY or FITNESS FOR A PARTICULAR PURPOSE.  See the
// GNU Affero General Public License for more details.
//
// You should have received a copy of the GNU Affero General Public License
// along with this program.  If not, see <http://www.gnu.org/licenses/>.

package statuses_test

import (
	"context"
	"net/http"
	"net/http/httptest"
	"strings"
	"testing"

	"github.com/gin-gonic/gin"
	"github.com/stretchr/testify/suite"
	"github.com/superseriousbusiness/gotosocial/internal/api/client/statuses"
	"github.com/superseriousbusiness/gotosocial/internal/filter/visibility"
	"github.com/superseriousbusiness/gotosocial/internal/gtsmodel"

	apiutil "github.com/superseriousbusiness/gotosocial/internal/api/util"
	"github.com/superseriousbusiness/gotosocial/internal/oauth"
	"github.com/superseriousbusiness/gotosocial/testrig"
)

type StatusFaveTestSuite struct {
	StatusStandardTestSuite
}

func (suite *StatusFaveTestSuite) postStatusFave(
	targetStatusID string,
	app *gtsmodel.Application,
	token *gtsmodel.Token,
	user *gtsmodel.User,
	account *gtsmodel.Account,
) (string, *httptest.ResponseRecorder) {
	recorder := httptest.NewRecorder()
	ctx, _ := testrig.CreateGinTestContext(recorder, nil)
	ctx.Set(oauth.SessionAuthorizedApplication, app)
	ctx.Set(oauth.SessionAuthorizedToken, oauth.DBTokenToToken(token))
	ctx.Set(oauth.SessionAuthorizedUser, user)
	ctx.Set(oauth.SessionAuthorizedAccount, account)

	const pathBase = "http://localhost:8080/api" + statuses.FavouritePath
	path := strings.ReplaceAll(pathBase, ":"+apiutil.IDKey, targetStatusID)
	ctx.Request = httptest.NewRequest(http.MethodPost, path, nil)
	ctx.Request.Header.Set("accept", "application/json")

	// Populate target status ID.
	ctx.Params = gin.Params{
		gin.Param{
			Key:   apiutil.IDKey,
			Value: targetStatusID,
		},
	}

	// Trigger handler.
	suite.statusModule.StatusFavePOSTHandler(ctx)
	return suite.parseStatusResponse(recorder)
}

// Fave a status we haven't faved yet.
func (suite *StatusFaveTestSuite) TestPostFave() {
	var (
		targetStatus = suite.testStatuses["admin_account_status_2"]
		app          = suite.testApplications["application_1"]
		token        = suite.testTokens["local_account_1"]
		user         = suite.testUsers["local_account_1"]
		account      = suite.testAccounts["local_account_1"]
	)

	out, recorder := suite.postStatusFave(
		targetStatus.ID,
		app,
		token,
		user,
		account,
	)

	// We should have OK from
	// our call to the function.
	suite.Equal(http.StatusOK, recorder.Code)

	// Target status should now
	// be "favourited" by us.
	suite.Equal(`{
  "account": "yeah this is my account, what about it punk",
  "application": {
    "name": "superseriousbusiness",
    "website": "https://superserious.business"
  },
  "bookmarked": false,
  "card": null,
<<<<<<< HEAD
  "content": "<p>🐕🐕🐕🐕🐕</p>",
=======
  "content": "🐕🐕🐕🐕🐕",
  "content_type": "text/plain",
>>>>>>> 424f62dd
  "created_at": "right the hell just now babyee",
  "edited_at": null,
  "emojis": [],
  "favourited": true,
  "favourites_count": 1,
  "id": "ZZZZZZZZZZZZZZZZZZZZZZZZZZ",
  "in_reply_to_account_id": null,
  "in_reply_to_id": null,
  "interaction_policy": {
    "can_favourite": {
      "always": [
        "public",
        "me"
      ],
      "with_approval": []
    },
    "can_reblog": {
      "always": [
        "public",
        "me"
      ],
      "with_approval": []
    },
    "can_reply": {
      "always": [
        "public",
        "me"
      ],
      "with_approval": []
    }
  },
  "language": "en",
  "media_attachments": [],
  "mentions": [],
  "muted": false,
  "pinned": false,
  "poll": null,
  "reblog": null,
  "reblogged": false,
  "reblogs_count": 0,
  "replies_count": 0,
  "sensitive": true,
  "spoiler_text": "open to see some puppies",
  "tags": [],
  "text": "🐕🐕🐕🐕🐕",
  "uri": "http://localhost:8080/some/determinate/url",
  "url": "http://localhost:8080/some/determinate/url",
  "visibility": "public"
}`, out)
}

// Try to fave a status
// that's not faveable by us.
func (suite *StatusFaveTestSuite) TestPostUnfaveable() {
	var (
		targetStatus = suite.testStatuses["local_account_1_status_3"]
		app          = suite.testApplications["application_1"]
		token        = suite.testTokens["admin_account"]
		user         = suite.testUsers["admin_account"]
		account      = suite.testAccounts["admin_account"]
	)

	out, recorder := suite.postStatusFave(
		targetStatus.ID,
		app,
		token,
		user,
		account,
	)

	// We should have 403 from
	// our call to the function.
	suite.Equal(http.StatusForbidden, recorder.Code)

	// We should get a helpful error.
	suite.Equal(`{
  "error": "Forbidden: you do not have permission to fave this status"
}`, out)
}

// Fave a status that's pending approval by us.
func (suite *StatusFaveTestSuite) TestPostFaveImplicitAccept() {
	var (
		ctx          = context.Background()
		targetStatus = suite.testStatuses["admin_account_status_5"]
		app          = suite.testApplications["application_1"]
		token        = suite.testTokens["local_account_2"]
		user         = suite.testUsers["local_account_2"]
		account      = suite.testAccounts["local_account_2"]
		visFilter    = visibility.NewFilter(&suite.state)
	)

	// Check visibility of status to public before posting fave.
	visible, err := visFilter.StatusVisible(ctx, nil, targetStatus)
	if err != nil {
		suite.FailNow(err.Error())
	}
	if visible {
		suite.FailNow("status should not be visible yet")
	}

	out, recorder := suite.postStatusFave(
		targetStatus.ID,
		app,
		token,
		user,
		account,
	)

	// We should have OK from
	// our call to the function.
	suite.Equal(http.StatusOK, recorder.Code)

	// Target status should now
	// be "favourited" by us.
	suite.Equal(`{
  "account": "yeah this is my account, what about it punk",
  "application": {
    "name": "superseriousbusiness",
    "website": "https://superserious.business"
  },
  "bookmarked": false,
  "card": null,
  "content": "<p>Hi <span class=\"h-card\"><a href=\"http://localhost:8080/@1happyturtle\" class=\"u-url mention\" rel=\"nofollow noreferrer noopener\" target=\"_blank\">@<span>1happyturtle</span></a></span>, can I reply?</p>",
  "content_type": "text/markdown",
  "created_at": "right the hell just now babyee",
  "edited_at": null,
  "emojis": [],
  "favourited": true,
  "favourites_count": 1,
  "id": "ZZZZZZZZZZZZZZZZZZZZZZZZZZ",
  "in_reply_to_account_id": "01F8MH5NBDF2MV7CTC4Q5128HF",
  "in_reply_to_id": "01F8MHC8VWDRBQR0N1BATDDEM5",
  "interaction_policy": {
    "can_favourite": {
      "always": [
        "public",
        "me"
      ],
      "with_approval": []
    },
    "can_reblog": {
      "always": [
        "public",
        "me"
      ],
      "with_approval": []
    },
    "can_reply": {
      "always": [
        "public",
        "me"
      ],
      "with_approval": []
    }
  },
  "language": null,
  "media_attachments": [],
  "mentions": [
    {
      "acct": "1happyturtle",
      "id": "ZZZZZZZZZZZZZZZZZZZZZZZZZZ",
      "url": "http://localhost:8080/@1happyturtle",
      "username": "1happyturtle"
    }
  ],
  "muted": false,
  "pinned": false,
  "poll": null,
  "reblog": null,
  "reblogged": false,
  "reblogs_count": 0,
  "replies_count": 0,
  "sensitive": false,
  "spoiler_text": "",
  "tags": [],
  "text": "Hi @1happyturtle, can I reply?",
  "uri": "http://localhost:8080/some/determinate/url",
  "url": "http://localhost:8080/some/determinate/url",
  "visibility": "public"
}`, out)

	// Target status should no
	// longer be pending approval.
	dbStatus, err := suite.state.DB.GetStatusByID(
		ctx,
		targetStatus.ID,
	)
	if err != nil {
		suite.FailNow(err.Error())
	}
	suite.False(*dbStatus.PendingApproval)
	suite.NotEmpty(dbStatus.ApprovedByURI)

	// There should be an Accept
	// stored for the target status.
	intReq, err := suite.state.DB.GetInteractionRequestByInteractionURI(
		ctx, targetStatus.URI,
	)
	if err != nil {
		suite.FailNow(err.Error())
	}
	suite.NotZero(intReq.AcceptedAt)
	suite.NotEmpty(intReq.URI)

	// Check visibility of status to public after posting fave.
	visible, err = visFilter.StatusVisible(ctx, nil, dbStatus)
	if err != nil {
		suite.FailNow(err.Error())
	}
	if !visible {
		suite.FailNow("status should be visible")
	}
}

func TestStatusFaveTestSuite(t *testing.T) {
	suite.Run(t, new(StatusFaveTestSuite))
}<|MERGE_RESOLUTION|>--- conflicted
+++ resolved
@@ -103,12 +103,8 @@
   },
   "bookmarked": false,
   "card": null,
-<<<<<<< HEAD
   "content": "<p>🐕🐕🐕🐕🐕</p>",
-=======
-  "content": "🐕🐕🐕🐕🐕",
   "content_type": "text/plain",
->>>>>>> 424f62dd
   "created_at": "right the hell just now babyee",
   "edited_at": null,
   "emojis": [],
