// GoToSocial
// Copyright (C) GoToSocial Authors admin@gotosocial.org
// SPDX-License-Identifier: AGPL-3.0-or-later
//
// This program is free software: you can redistribute it and/or modify
// it under the terms of the GNU Affero General Public License as published by
// the Free Software Foundation, either version 3 of the License, or
// (at your option) any later version.
//
// This program is distributed in the hope that it will be useful,
// but WITHOUT ANY WARRANTY; without even the implied warranty of
// MERCHANTABILITY or FITNESS FOR A PARTICULAR PURPOSE.  See the
// GNU Affero General Public License for more details.
//
// You should have received a copy of the GNU Affero General Public License
// along with this program.  If not, see <http://www.gnu.org/licenses/>.

package model

import "github.com/superseriousbusiness/gotosocial/internal/language"

// Status models a status or post.
//
// swagger:model status
type Status struct {
	// ID of the status.
	// example: 01FBVD42CQ3ZEEVMW180SBX03B
	ID string `json:"id"`
	// The date when this status was created (ISO 8601 Datetime).
	// example: 2021-07-30T09:20:25+00:00
	CreatedAt string `json:"created_at"`
	// ID of the status being replied to.
	// example: 01FBVD42CQ3ZEEVMW180SBX03B
	// nullable: true
	InReplyToID *string `json:"in_reply_to_id"`
	// ID of the account being replied to.
	// example: 01FBVD42CQ3ZEEVMW180SBX03B
	// nullable: true
	InReplyToAccountID *string `json:"in_reply_to_account_id"`
	// Status contains sensitive content.
	// example: false
	Sensitive bool `json:"sensitive"`
	// Subject, summary, or content warning for the status.
	// example: warning nsfw
	SpoilerText string `json:"spoiler_text"`
	// Visibility of this status.
	// example: unlisted
	Visibility Visibility `json:"visibility"`
	// Primary language of this status (ISO 639 Part 1 two-letter language code).
	// Will be null if language is not known.
	// example: en
	Language *string `json:"language"`
	// ActivityPub URI of the status. Equivalent to the status's activitypub ID.
	// example: https://example.org/users/some_user/statuses/01FBVD42CQ3ZEEVMW180SBX03B
	URI string `json:"uri"`
	// The status's publicly available web URL. This link will only work if the visibility of the status is 'public'.
	// example: https://example.org/@some_user/statuses/01FBVD42CQ3ZEEVMW180SBX03B
	URL string `json:"url"`
	// Number of replies to this status, according to our instance.
	RepliesCount int `json:"replies_count"`
	// Number of times this status has been boosted/reblogged, according to our instance.
	ReblogsCount int `json:"reblogs_count"`
	// Number of favourites/likes this status has received, according to our instance.
	FavouritesCount int `json:"favourites_count"`
	// This status has been favourited by the account viewing it.
	Favourited bool `json:"favourited"`
	// This status has been boosted/reblogged by the account viewing it.
	Reblogged bool `json:"reblogged"`
	// Replies to this status have been muted by the account viewing it.
	Muted bool `json:"muted"`
	// This status has been bookmarked by the account viewing it.
	Bookmarked bool `json:"bookmarked"`
	// This status has been pinned by the account viewing it (only relevant for your own statuses).
	Pinned bool `json:"pinned"`
	// The content of this status. Should be HTML, but might also be plaintext in some cases.
	// example: <p>Hey this is a status!</p>
	Content string `json:"content"`
	// The status that this status reblogs/boosts.
	// nullable: true
	Reblog *StatusReblogged `json:"reblog"`
	// The application used to post this status, if visible.
	Application *Application `json:"application,omitempty"`
	// The account that authored this status.
	Account *Account `json:"account"`
	// Media that is attached to this status.
	MediaAttachments []*Attachment `json:"media_attachments"`
	// Mentions of users within the status content.
	Mentions []Mention `json:"mentions"`
	// Hashtags used within the status content.
	Tags []Tag `json:"tags"`
	// Custom emoji to be used when rendering status content.
	Emojis []Emoji `json:"emojis"`
	// Preview card for links included within status content.
	// nullable: true
	Card *Card `json:"card"`
	// The poll attached to the status.
	// nullable: true
	Poll *Poll `json:"poll"`
	// Plain-text source of a status. Returned instead of content when status is deleted,
	// so the user may redraft from the source text without the client having to reverse-engineer
	// the original text from the HTML content.
	Text string `json:"text,omitempty"`

	// Additional fields not exposed via JSON
	// (used only internally for templating etc).

	// Template-ready language tag + string, based
	// on *status.Language. Nil for non-web statuses.
	//
	// swagger:ignore
	LanguageTag *language.Language `json:"-"`

	// Template-ready poll options with vote shares
	// calculated as a percentage of total votes.
	// Nil for non-web statuses.
	//
	// swagger:ignore
	WebPollOptions []WebPollOption `json:"-"`

	// Status is from a local account.
	// Always false for non-web statuses.
	//
	// swagger:ignore
	Local bool `json:"-"`
}

/*
** The below functions are added onto the API model status so that it satisfies
** the Preparable interface in internal/timeline.
 */

func (s *Status) GetID() string {
	return s.ID
}

func (s *Status) GetAccountID() string {
	if s.Account != nil {
		return s.Account.ID
	}
	return ""
}

func (s *Status) GetBoostOfID() string {
	if s.Reblog != nil {
		return s.Reblog.ID
	}
	return ""
}

func (s *Status) GetBoostOfAccountID() string {
	if s.Reblog != nil && s.Reblog.Account != nil {
		return s.Reblog.Account.ID
	}
	return ""
}

// StatusReblogged represents a reblogged status.
//
// swagger:model statusReblogged
type StatusReblogged struct {
	*Status
}

// StatusCreateRequest models status creation parameters.
//
// swagger:ignore
type StatusCreateRequest struct {
	// Text content of the status.
	// If media_ids is provided, this becomes optional.
	// Attaching a poll is optional while status is provided.
	Status string `form:"status" json:"status" xml:"status"`
	// Array of Attachment ids to be attached as media.
	// If provided, status becomes optional, and poll cannot be used.
	MediaIDs []string `form:"media_ids[]" json:"media_ids" xml:"media_ids"`
	// Poll to include with this status.
	Poll *PollRequest `form:"poll" json:"poll" xml:"poll"`
	// ID of the status being replied to, if status is a reply.
	InReplyToID string `form:"in_reply_to_id" json:"in_reply_to_id" xml:"in_reply_to_id"`
	// Status and attached media should be marked as sensitive.
	Sensitive bool `form:"sensitive" json:"sensitive" xml:"sensitive"`
	// Text to be shown as a warning or subject before the actual content.
	// Statuses are generally collapsed behind this field.
	SpoilerText string `form:"spoiler_text" json:"spoiler_text" xml:"spoiler_text"`
	// Visibility of the posted status.
	Visibility Visibility `form:"visibility" json:"visibility" xml:"visibility"`
	// ISO 8601 Datetime at which to schedule a status.
	// Providing this parameter will cause ScheduledStatus to be returned instead of Status.
	// Must be at least 5 minutes in the future.
	ScheduledAt string `form:"scheduled_at" json:"scheduled_at" xml:"scheduled_at"`
	// ISO 639 language code for this status.
	Language string `form:"language" json:"language" xml:"language"`
	// Content type to use when parsing this status.
	ContentType StatusContentType `form:"content_type" json:"content_type" xml:"content_type"`
}

// Visibility models the visibility of a status.
//
// swagger:enum statusVisibility
// swagger:type string
type Visibility string

const (
	// VisibilityPublic is visible to everyone, and will be available via the web even for nonauthenticated users.
	VisibilityPublic Visibility = "public"
	// VisibilityUnlisted is visible to everyone, but only on home timelines, lists, etc.
	VisibilityUnlisted Visibility = "unlisted"
	// VisibilityPrivate is visible only to followers of the account that posted the status.
	VisibilityPrivate Visibility = "private"
	// VisibilityMutualsOnly is visible only to mutual followers of the account that posted the status.
	VisibilityMutualsOnly Visibility = "mutuals_only"
	// VisibilityDirect is visible only to accounts tagged in the status. It is equivalent to a direct message.
	VisibilityDirect Visibility = "direct"
)

// AdvancedStatusCreateForm wraps the mastodon-compatible status create form along with the GTS advanced
// visibility settings.
//
// swagger:ignore
type AdvancedStatusCreateForm struct {
	StatusCreateRequest
	AdvancedVisibilityFlagsForm
}

// AdvancedVisibilityFlagsForm allows a few more advanced flags to be set on new statuses, in addition
// to the standard mastodon-compatible ones.
//
// swagger:ignore
type AdvancedVisibilityFlagsForm struct {
	// This status will be federated beyond the local timeline(s).
	Federated *bool `form:"federated" json:"federated" xml:"federated"`
	// This status can be boosted/reblogged.
	Boostable *bool `form:"boostable" json:"boostable" xml:"boostable"`
	// This status can be replied to.
	Replyable *bool `form:"replyable" json:"replyable" xml:"replyable"`
	// This status can be liked/faved.
	Likeable *bool `form:"likeable" json:"likeable" xml:"likeable"`
}

// StatusContentType is the content type with which to parse the submitted status.
// Can be either text/plain or text/markdown. Empty will default to text/plain.
//
// swagger:enum statusContentType
// swagger:type string
type StatusContentType string

// Content type to use when parsing submitted status into an html-formatted status
const (
	StatusContentTypePlain    StatusContentType = "text/plain"
	StatusContentTypeMarkdown StatusContentType = "text/markdown"
	StatusContentTypeDefault                    = StatusContentTypePlain
)

<<<<<<< HEAD
// StatusSource represents the source text of a
// status as submitted to the API when it was created.
//
// swagger:model statusSource
type StatusSource struct {
	// ID of the status.
	// example: 01FBVD42CQ3ZEEVMW180SBX03B
	ID string `json:"id"`
	// Plain-text source of a status.
	Text string `json:"source"`
	// Plain-text version of spoiler text.
	SpoilerText string `json:"spoiler_text"`
=======
// StatusEdit represents one historical revision of a status, containing
// partial information about the state of the status at that revision.
//
// swagger:model statusEdit
type StatusEdit struct {
	// The content of this status at this revision.
	// Should be HTML, but might also be plaintext in some cases.
	// example: <p>Hey this is a status!</p>
	Content string `json:"content"`
	// Subject, summary, or content warning for the status at this revision.
	// example: warning nsfw
	SpoilerText string `json:"spoiler_text"`
	// Status marked sensitive at this revision.
	// example: false
	Sensitive bool `json:"sensitive"`
	// The date when this revision was created (ISO 8601 Datetime).
	// example: 2021-07-30T09:20:25+00:00
	CreatedAt string `json:"created_at"`
	// The account that authored this status.
	Account *Account `json:"account"`
	// The poll attached to the status at this revision.
	// Note that edits changing the poll options will be collapsed together into one edit, since this action resets the poll.
	// nullable: true
	Poll *Poll `json:"poll"`
	// Media that is attached to this status.
	MediaAttachments []*Attachment `json:"media_attachments"`
	// Custom emoji to be used when rendering status content.
	Emojis []Emoji `json:"emojis"`
>>>>>>> ef16919d
}<|MERGE_RESOLUTION|>--- conflicted
+++ resolved
@@ -250,7 +250,6 @@
 	StatusContentTypeDefault                    = StatusContentTypePlain
 )
 
-<<<<<<< HEAD
 // StatusSource represents the source text of a
 // status as submitted to the API when it was created.
 //
@@ -263,7 +262,8 @@
 	Text string `json:"source"`
 	// Plain-text version of spoiler text.
 	SpoilerText string `json:"spoiler_text"`
-=======
+}
+
 // StatusEdit represents one historical revision of a status, containing
 // partial information about the state of the status at that revision.
 //
@@ -292,5 +292,4 @@
 	MediaAttachments []*Attachment `json:"media_attachments"`
 	// Custom emoji to be used when rendering status content.
 	Emojis []Emoji `json:"emojis"`
->>>>>>> ef16919d
 }