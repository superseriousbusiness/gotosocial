// GoToSocial
// Copyright (C) GoToSocial Authors admin@gotosocial.org
// SPDX-License-Identifier: AGPL-3.0-or-later
//
// This program is free software: you can redistribute it and/or modify
// it under the terms of the GNU Affero General Public License as published by
// the Free Software Foundation, either version 3 of the License, or
// (at your option) any later version.
//
// This program is distributed in the hope that it will be useful,
// but WITHOUT ANY WARRANTY; without even the implied warranty of
// MERCHANTABILITY or FITNESS FOR A PARTICULAR PURPOSE.  See the
// GNU Affero General Public License for more details.
//
// You should have received a copy of the GNU Affero General Public License
// along with this program.  If not, see <http://www.gnu.org/licenses/>.

package gtsmodel

import "time"

// Emoji represents a custom emoji that's been uploaded through the admin UI or downloaded from a remote instance.
type Emoji struct {
	ID                     string         `bun:"type:CHAR(26),pk,nullzero,notnull,unique"`                    // id of this item in the database
	CreatedAt              time.Time      `bun:"type:timestamptz,nullzero,notnull,default:current_timestamp"` // when was item created
	UpdatedAt              time.Time      `bun:"type:timestamptz,nullzero,notnull,default:current_timestamp"` // when was item last updated
	Shortcode              string         `bun:",nullzero,notnull,unique:domainshortcode"`                    // String shortcode for this emoji -- the part that's between colons. This should be a-zA-Z_  eg., 'blob_hug' 'purple_heart' 'Gay_Otter' Must be unique with domain.
	Domain                 string         `bun:",nullzero,unique:domainshortcode"`                            // Origin domain of this emoji, eg 'example.org', 'queer.party'. empty string for local emojis.
	ImageRemoteURL         string         `bun:",nullzero"`                                                   // Where can this emoji be retrieved remotely? Null for local emojis.
	ImageStaticRemoteURL   string         `bun:",nullzero"`                                                   // Where can a static / non-animated version of this emoji be retrieved remotely? Null for local emojis.
	ImageURL               string         `bun:",nullzero"`                                                   // Where can this emoji be retrieved from the local server? Null for remote emojis.
	ImageStaticURL         string         `bun:",nullzero"`                                                   // Where can a static version of this emoji be retrieved from the local server? Null for remote emojis.
	ImagePath              string         `bun:",notnull"`                                                    // Path of the emoji image in the server storage system.
	ImageStaticPath        string         `bun:",notnull"`                                                    // Path of a static version of the emoji image in the server storage system
	ImageContentType       string         `bun:",notnull"`                                                    // MIME content type of the emoji image
	ImageStaticContentType string         `bun:",notnull"`                                                    // MIME content type of the static version of the emoji image.
	ImageFileSize          int            `bun:",notnull"`                                                    // Size of the emoji image file in bytes, for serving purposes.
	ImageStaticFileSize    int            `bun:",notnull"`                                                    // Size of the static version of the emoji image file in bytes, for serving purposes.
	Disabled               *bool          `bun:",nullzero,notnull,default:false"`                             // Has a moderation action disabled this emoji from being shown?
	URI                    string         `bun:",nullzero,notnull,unique"`                                    // ActivityPub uri of this emoji. Something like 'https://example.org/emojis/1234'
	VisibleInPicker        *bool          `bun:",nullzero,notnull,default:true"`                              // Is this emoji visible in the admin emoji picker?
	Category               *EmojiCategory `bun:"rel:belongs-to"`                                              // In which emoji category is this emoji visible?
	CategoryID             string         `bun:"type:CHAR(26),nullzero"`                                      // ID of the category this emoji belongs to.
	Cached                 *bool          `bun:",nullzero,notnull,default:false"`                             // whether emoji is cached in locally in gotosocial storage.
}

// IsLocal returns true if the emoji is
// local to this instance., ie., it did
// not originate from a remote instance.
func (e *Emoji) IsLocal() bool {
	return e.Domain == ""
}

<<<<<<< HEAD
// ShortcodeDomain returns the [shortcode]@[domain] for the emoji.
=======
// ShortcodeDomain returns the [shortcode]@[domain] for the given emoji.
>>>>>>> 5bc56719
func (e *Emoji) ShortcodeDomain() string {
	return e.Shortcode + "@" + e.Domain
}<|MERGE_RESOLUTION|>--- conflicted
+++ resolved
@@ -51,11 +51,7 @@
 	return e.Domain == ""
 }
 
-<<<<<<< HEAD
-// ShortcodeDomain returns the [shortcode]@[domain] for the emoji.
-=======
 // ShortcodeDomain returns the [shortcode]@[domain] for the given emoji.
->>>>>>> 5bc56719
 func (e *Emoji) ShortcodeDomain() string {
 	return e.Shortcode + "@" + e.Domain
 }