--- conflicted
+++ resolved
@@ -239,18 +239,13 @@
 		Model(&gtsmodel.Instance{}).
 		Where("domain = ?", domain)
 
-	exists, err := exists(ctx, q)
+	exists, err := a.conn.Exists(ctx, q)
 	if err != nil {
 		return err
 	}
 	if exists {
 		a.log.Infof("instance entry already exists")
 		return nil
-<<<<<<< HEAD
-	} else if err != sql.ErrNoRows {
-		return a.conn.ProcessError(err)
-=======
->>>>>>> 2eefaa02
 	}
 
 	iID, err := id.NewRandomULID()
@@ -270,7 +265,7 @@
 		Model(i)
 
 	_, err = insertQ.Exec(ctx)
-	err = processErrorResponse(err)
+	err = a.conn.ProcessError(err)
 
 	if err == nil {
 		a.log.Infof("created instance instance %s with id %s", domain, i.ID)
