--- conflicted
+++ resolved
@@ -51,7 +51,6 @@
 	return nil
 }
 
-<<<<<<< HEAD
 func (e *emojiDB) UpdateEmoji(ctx context.Context, emoji *gtsmodel.Emoji, columns ...string) (*gtsmodel.Emoji, db.Error) {
 	// Update the emoji's last-updated
 	emoji.UpdatedAt = time.Now()
@@ -69,8 +68,6 @@
 	return emoji, nil
 }
 
-func (e *emojiDB) GetCustomEmojis(ctx context.Context) ([]*gtsmodel.Emoji, db.Error) {
-=======
 func (e *emojiDB) GetEmojis(ctx context.Context, domain string, includeDisabled bool, includeEnabled bool, shortcode string, maxShortcodeDomain string, minShortcodeDomain string, limit int) ([]*gtsmodel.Emoji, db.Error) {
 	emojiIDs := []string{}
 
@@ -189,7 +186,6 @@
 }
 
 func (e *emojiDB) GetUseableEmojis(ctx context.Context) ([]*gtsmodel.Emoji, db.Error) {
->>>>>>> eb85ef73
 	emojiIDs := []string{}
 
 	q := e.conn.
