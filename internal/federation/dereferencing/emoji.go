// GoToSocial
// Copyright (C) GoToSocial Authors admin@gotosocial.org
// SPDX-License-Identifier: AGPL-3.0-or-later
//
// This program is free software: you can redistribute it and/or modify
// it under the terms of the GNU Affero General Public License as published by
// the Free Software Foundation, either version 3 of the License, or
// (at your option) any later version.
//
// This program is distributed in the hope that it will be useful,
// but WITHOUT ANY WARRANTY; without even the implied warranty of
// MERCHANTABILITY or FITNESS FOR A PARTICULAR PURPOSE.  See the
// GNU Affero General Public License for more details.
//
// You should have received a copy of the GNU Affero General Public License
// along with this program.  If not, see <http://www.gnu.org/licenses/>.

package dereferencing

import (
	"context"
	"errors"
	"io"
	"net/url"

	"github.com/superseriousbusiness/gotosocial/internal/config"
	"github.com/superseriousbusiness/gotosocial/internal/db"
	"github.com/superseriousbusiness/gotosocial/internal/gtserror"
	"github.com/superseriousbusiness/gotosocial/internal/gtsmodel"
	"github.com/superseriousbusiness/gotosocial/internal/log"
	"github.com/superseriousbusiness/gotosocial/internal/media"
	"github.com/superseriousbusiness/gotosocial/internal/util"
)

// GetEmoji fetches the emoji with given shortcode,
// domain and remote URL to dereference it by. This
// handles the case of existing emojis by passing them
// to RefreshEmoji(), which in the case of a local
// emoji will be a no-op. If the emoji does not yet
// exist it will be newly inserted into the database
// followed by dereferencing the actual media file.
//
// Please note that even if an error is returned,
// an emoji model may still be returned if the error
// was only encountered during actual dereferencing.
// In this case, it will act as a placeholder.
func (d *Dereferencer) GetEmoji(
	ctx context.Context,
	shortcode string,
	domain string,
	remoteURL string,
	info media.AdditionalEmojiInfo,
	refresh bool,
) (
	*gtsmodel.Emoji,
	error,
) {
	// Look for an existing emoji with shortcode domain.
	emoji, err := d.state.DB.GetEmojiByShortcodeDomain(ctx,
		shortcode,
		domain,
	)
	if err != nil && !errors.Is(err, db.ErrNoEntries) {
		return nil, gtserror.Newf("error fetching emoji from db: %w", err)
	}

	if emoji != nil {
		// This was an existing emoji, pass to refresh func.
		return d.RefreshEmoji(ctx, emoji, info, refresh)
	}

	if domain == "" {
		// failed local lookup, will be db.ErrNoEntries.
		return nil, gtserror.SetUnretrievable(err)
	}

	// Generate shortcode domain for locks + logging.
	shortcodeDomain := shortcode + "@" + domain

	// Pass along for safe processing.
	return d.processEmojiSafely(ctx,
		shortcodeDomain,
		func() (*media.ProcessingEmoji, error) {

			// Ensure we have a valid remote URL.
			url, err := url.Parse(remoteURL)
			if err != nil {
				err := gtserror.Newf("invalid image remote url %s for emoji %s: %w", remoteURL, shortcodeDomain, err)
				return nil, err
			}

			// Acquire new instance account transport for emoji dereferencing.
			tsport, err := d.transportController.NewTransportForUsername(ctx, "")
			if err != nil {
				err := gtserror.Newf("error getting instance transport: %w", err)
				return nil, err
			}

			// Get maximum supported remote emoji size.
			maxsz := int64(config.GetMediaEmojiRemoteMaxSize()) // #nosec G115 -- Already validated.

			// Prepare data function to dereference remote emoji media.
			data := func(context.Context) (io.ReadCloser, error) {
<<<<<<< HEAD
				return tsport.DereferenceMedia(ctx, url, int64(maxsz)) //nolint:gosec
=======
				return tsport.DereferenceMedia(ctx, url, maxsz)
>>>>>>> 4be1f780
			}

			// Create new emoji with prepared info.
			return d.mediaManager.CreateEmoji(ctx,
				shortcode,
				domain,
				data,
				info,
			)
		},
	)
}

// RefreshEmoji ensures that the given emoji is
// up-to-date, both in terms of being cached in
// in local instance storage, and compared to extra
// information provided in media.AdditionEmojiInfo{}.
// (note that is a no-op to pass in a local emoji).
//
// Please note that even if an error is returned,
// an emoji model may still be returned if the error
// was only encountered during actual dereferencing.
// In this case, it will act as a placeholder.
func (d *Dereferencer) RefreshEmoji(
	ctx context.Context,
	emoji *gtsmodel.Emoji,
	info media.AdditionalEmojiInfo,
	force bool,
) (
	*gtsmodel.Emoji,
	error,
) {
	// Check emoji is up-to-date
	// with provided extra info.
	switch {
	case info.URI != nil &&
		*info.URI != emoji.URI:
		emoji.URI = *info.URI
		force = true
	case info.ImageRemoteURL != nil &&
		*info.ImageRemoteURL != emoji.ImageRemoteURL:
		emoji.ImageRemoteURL = *info.ImageRemoteURL
		force = true
	case info.ImageStaticRemoteURL != nil &&
		*info.ImageStaticRemoteURL != emoji.ImageStaticRemoteURL:
		emoji.ImageStaticRemoteURL = *info.ImageStaticRemoteURL
		force = true
	}

	// Check if needs
	// force refresh.
	if !force {

		// We still want to make sure
		// the emoji is cached. Simply
		// check whether emoji is cached.
		return d.RecacheEmoji(ctx, emoji)
	}

	// Can't refresh local.
	if emoji.IsLocal() {
		return emoji, nil
	}

	// Get shortcode domain for locks + logging.
	shortcodeDomain := emoji.ShortcodeDomain()

	// Ensure we have a valid image remote URL.
	url, err := url.Parse(emoji.ImageRemoteURL)
	if err != nil {
		err := gtserror.Newf("invalid image remote url %s for emoji %s: %w", emoji.ImageRemoteURL, shortcodeDomain, err)
		return nil, err
	}

	// Pass along for safe processing.
	return d.processEmojiSafely(ctx,
		shortcodeDomain,
		func() (*media.ProcessingEmoji, error) {

			// Acquire new instance account transport for emoji dereferencing.
			tsport, err := d.transportController.NewTransportForUsername(ctx, "")
			if err != nil {
				err := gtserror.Newf("error getting instance transport: %w", err)
				return nil, err
			}

			// Get maximum supported remote emoji size.
			maxsz := int64(config.GetMediaEmojiRemoteMaxSize()) // #nosec G115 -- Already validated.

			// Prepare data function to dereference remote emoji media.
			data := func(context.Context) (io.ReadCloser, error) {
<<<<<<< HEAD
				return tsport.DereferenceMedia(ctx, url, int64(maxsz)) //nolint:gosec
=======
				return tsport.DereferenceMedia(ctx, url, maxsz)
>>>>>>> 4be1f780
			}

			// Update emoji with prepared info.
			return d.mediaManager.UpdateEmoji(ctx,
				emoji,
				data,
				info,
			)
		},
	)
}

// RecacheEmoji handles the simplest case which is that
// of an existing emoji that only needs to be recached.
// It handles the case of both local emojis, and those
// already cached as no-ops.
//
// Please note that even if an error is returned,
// an emoji model may still be returned if the error
// was only encountered during actual dereferencing.
// In this case, it will act as a placeholder.
func (d *Dereferencer) RecacheEmoji(
	ctx context.Context,
	emoji *gtsmodel.Emoji,
) (
	*gtsmodel.Emoji,
	error,
) {
	// Can't recache local.
	if emoji.IsLocal() {
		return emoji, nil
	}

	if *emoji.Cached {
		// Already cached.
		return emoji, nil
	}

	// Get shortcode domain for locks + logging.
	shortcodeDomain := emoji.ShortcodeDomain()

	// Ensure we have a valid image remote URL.
	url, err := url.Parse(emoji.ImageRemoteURL)
	if err != nil {
		err := gtserror.Newf("invalid image remote url %s for emoji %s: %w", emoji.ImageRemoteURL, shortcodeDomain, err)
		return nil, err
	}

	// Pass along for safe processing.
	return d.processEmojiSafely(ctx,
		shortcodeDomain,
		func() (*media.ProcessingEmoji, error) {

			// Acquire new instance account transport for emoji dereferencing.
			tsport, err := d.transportController.NewTransportForUsername(ctx, "")
			if err != nil {
				err := gtserror.Newf("error getting instance transport: %w", err)
				return nil, err
			}

			// Get maximum supported remote emoji size.
			maxsz := int64(config.GetMediaEmojiRemoteMaxSize()) // #nosec G115 -- Already validated.

			// Prepare data function to dereference remote emoji media.
			data := func(context.Context) (io.ReadCloser, error) {
<<<<<<< HEAD
				return tsport.DereferenceMedia(ctx, url, int64(maxsz)) //nolint:gosec
=======
				return tsport.DereferenceMedia(ctx, url, maxsz)
>>>>>>> 4be1f780
			}

			// Recache emoji with prepared info.
			return d.mediaManager.CacheEmoji(ctx,
				emoji,
				data,
			)
		},
	)

}

// processingEmojiSafely provides concurrency-safe processing of
// an emoji with given shortcode+domain. if a copy of the emoji is
// not already being processed, the given 'process' callback will
// be used to generate new *media.ProcessingEmoji{} instance.
func (d *Dereferencer) processEmojiSafely(
	ctx context.Context,
	shortcodeDomain string,
	process func() (*media.ProcessingEmoji, error),
) (
	emoji *gtsmodel.Emoji,
	err error,
) {

	// Acquire map lock.
	d.derefEmojisMu.Lock()

	// Ensure unlock only done once.
	unlock := d.derefEmojisMu.Unlock
	unlock = util.DoOnce(unlock)
	defer unlock()

	// Look for an existing dereference in progress.
	processing, ok := d.derefEmojis[shortcodeDomain]

	if !ok {
		// Start new processing emoji.
		processing, err = process()
		if err != nil {
			return nil, err
		}

		// Add processing emoji media to hash map.
		d.derefEmojis[shortcodeDomain] = processing

		defer func() {
			// Remove on finish.
			d.derefEmojisMu.Lock()
			delete(d.derefEmojis, shortcodeDomain)
			d.derefEmojisMu.Unlock()
		}()
	}

	// Unlock map.
	unlock()

	// Perform emoji load operation.
	emoji, err = processing.Load(ctx)
	if err != nil {
		err = gtserror.Newf("error loading emoji %s: %w", shortcodeDomain, err)

		// TODO: in time we should return checkable flags by gtserror.Is___()
		// which can determine if loading error should allow remaining placeholder.
	}

	return
}

func (d *Dereferencer) fetchEmojis(
	ctx context.Context,
	existing []*gtsmodel.Emoji,
	emojis []*gtsmodel.Emoji, // newly dereferenced
) (
	[]*gtsmodel.Emoji,
	bool, // any changes?
	error,
) {
	// Track any changes.
	changed := false

	for i, placeholder := range emojis {
		// Look for an existing emoji with shortcode + domain.
		existing, ok := getEmojiByShortcodeDomain(existing,
			placeholder.Shortcode,
			placeholder.Domain,
		)
		if ok && existing.ID != "" {

			// Check for any emoji changes that
			// indicate we should force a refresh.
			force := emojiChanged(existing, placeholder)

			// Ensure that the existing emoji model is up-to-date and cached.
			existing, err := d.RefreshEmoji(ctx, existing, media.AdditionalEmojiInfo{

				// Set latest values from placeholder.
				URI:                  &placeholder.URI,
				ImageRemoteURL:       &placeholder.ImageRemoteURL,
				ImageStaticRemoteURL: &placeholder.ImageStaticRemoteURL,
			}, force)
			if err != nil {
				log.Errorf(ctx, "error refreshing emoji: %v", err)

				// specifically do NOT continue here,
				// we already have a model, we don't
				// want to drop it from the slice, just
				// log that an update for it failed.
			}

			// Set existing emoji.
			emojis[i] = existing
			continue
		}

		// Emojis changed!
		changed = true

		// Fetch this newly added emoji,
		// this function handles the case
		// of existing cached emojis and
		// new ones requiring dereference.
		emoji, err := d.GetEmoji(ctx,
			placeholder.Shortcode,
			placeholder.Domain,
			placeholder.ImageRemoteURL,
			media.AdditionalEmojiInfo{
				URI:                  &placeholder.URI,
				ImageRemoteURL:       &placeholder.ImageRemoteURL,
				ImageStaticRemoteURL: &placeholder.ImageStaticRemoteURL,
			},
			false,
		)
		if err != nil {
			if emoji == nil {
				log.Errorf(ctx, "error loading emoji %s: %v", placeholder.ImageRemoteURL, err)
				continue
			}

			// non-fatal error occurred during loading, still use it.
			log.Warnf(ctx, "partially loaded emoji: %v", err)
		}

		// Set updated emoji.
		emojis[i] = emoji
	}

	for i := 0; i < len(emojis); {
		if emojis[i].ID == "" {
			// Remove failed emoji populations.
			copy(emojis[i:], emojis[i+1:])
			emojis = emojis[:len(emojis)-1]
			continue
		}
		i++
	}

	return emojis, changed, nil
}<|MERGE_RESOLUTION|>--- conflicted
+++ resolved
@@ -101,11 +101,7 @@
 
 			// Prepare data function to dereference remote emoji media.
 			data := func(context.Context) (io.ReadCloser, error) {
-<<<<<<< HEAD
-				return tsport.DereferenceMedia(ctx, url, int64(maxsz)) //nolint:gosec
-=======
 				return tsport.DereferenceMedia(ctx, url, maxsz)
->>>>>>> 4be1f780
 			}
 
 			// Create new emoji with prepared info.
@@ -197,11 +193,7 @@
 
 			// Prepare data function to dereference remote emoji media.
 			data := func(context.Context) (io.ReadCloser, error) {
-<<<<<<< HEAD
-				return tsport.DereferenceMedia(ctx, url, int64(maxsz)) //nolint:gosec
-=======
 				return tsport.DereferenceMedia(ctx, url, maxsz)
->>>>>>> 4be1f780
 			}
 
 			// Update emoji with prepared info.
@@ -267,11 +259,7 @@
 
 			// Prepare data function to dereference remote emoji media.
 			data := func(context.Context) (io.ReadCloser, error) {
-<<<<<<< HEAD
-				return tsport.DereferenceMedia(ctx, url, int64(maxsz)) //nolint:gosec
-=======
 				return tsport.DereferenceMedia(ctx, url, maxsz)
->>>>>>> 4be1f780
 			}
 
 			// Recache emoji with prepared info.
