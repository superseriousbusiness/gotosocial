--- conflicted
+++ resolved
@@ -213,19 +213,13 @@
 		accountDomain = params.RemoteAccountHost
 	}
 
-<<<<<<< HEAD
-	// to save on remote calls: only webfinger if we don't have a remoteAccount yet, if the remote account was only a
-	// partial, or if we haven't fingered the remote account for at least 2 days (and don't finger instance accounts)
-	var fingered time.Time
-	if foundAccount == nil || params.PartialAccount != nil || (foundAccount.LastWebfingeredAt.Before(time.Now().Add(webfingerInterval)) && !instanceAccount(foundAccount)) {
-=======
 	// to save on remote calls, only webfinger if:
 	// - we don't know the remote account ActivityPub ID yet OR
 	// - we haven't found the account yet in some other way OR
+	// - we were passed a partial account in params OR
 	// - we haven't webfingered the account for two days AND the account isn't an instance account
 	var fingered time.Time
-	if params.RemoteAccountID == nil || foundAccount == nil || (foundAccount.LastWebfingeredAt.Before(time.Now().Add(webfingerInterval)) && !instanceAccount(foundAccount)) {
->>>>>>> 69a193da
+	if params.RemoteAccountID == nil || foundAccount == nil || params.PartialAccount != nil || (foundAccount.LastWebfingeredAt.Before(time.Now().Add(webfingerInterval)) && !instanceAccount(foundAccount)) {
 		accountDomain, params.RemoteAccountID, err = d.fingerRemoteAccount(ctx, params.RequestingUsername, params.RemoteAccountUsername, params.RemoteAccountHost)
 		if err != nil {
 			err = fmt.Errorf("GetRemoteAccount: error while fingering: %s", err)
@@ -346,13 +340,7 @@
 		foundAccount.LastWebfingeredAt = fingered
 	}
 
-<<<<<<< HEAD
-	if accountDomainChanged || fieldsChanged || fingeredChanged {
-		foundAccount.Domain = accountDomain
-=======
-	if fieldsChanged || fingeredChanged || sharedInboxChanged {
-		foundAccount.UpdatedAt = time.Now()
->>>>>>> 69a193da
+	if accountDomainChanged || sharedInboxChanged || fieldsChanged || fingeredChanged {
 		foundAccount, err = d.db.UpdateAccount(ctx, foundAccount)
 		if err != nil {
 			return nil, fmt.Errorf("GetRemoteAccount: error updating remoteAccount: %s", err)
