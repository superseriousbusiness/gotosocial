// GoToSocial
// Copyright (C) GoToSocial Authors admin@gotosocial.org
// SPDX-License-Identifier: AGPL-3.0-or-later
//
// This program is free software: you can redistribute it and/or modify
// it under the terms of the GNU Affero General Public License as published by
// the Free Software Foundation, either version 3 of the License, or
// (at your option) any later version.
//
// This program is distributed in the hope that it will be useful,
// but WITHOUT ANY WARRANTY; without even the implied warranty of
// MERCHANTABILITY or FITNESS FOR A PARTICULAR PURPOSE.  See the
// GNU Affero General Public License for more details.
//
// You should have received a copy of the GNU Affero General Public License
// along with this program.  If not, see <http://www.gnu.org/licenses/>.

package transport

import (
	"context"
	"encoding/xml"
	"fmt"
	"io"
	"net/http"
	"net/url"

	apimodel "github.com/superseriousbusiness/gotosocial/internal/api/model"
	apiutil "github.com/superseriousbusiness/gotosocial/internal/api/util"
	"github.com/superseriousbusiness/gotosocial/internal/gtserror"
	"github.com/superseriousbusiness/gotosocial/internal/util"
)

// webfingerURLFor returns the URL to try a webfinger request against, as
// well as if the URL was retrieved from cache. When the URL is retrieved
// from cache we don't have to try and do host-meta discovery
func (t *transport) webfingerURLFor(targetDomain string) (string, bool) {
	url := "https://" + targetDomain + "/.well-known/webfinger"

	wc := t.controller.state.Caches.Webfinger

	// We're doing the manual locking/unlocking here to be able to
	// safely call Cache.Get instead of Get, as the latter updates the
	// item expiry which we don't want to do here
	wc.Lock()
	item, ok := wc.Cache.Get(targetDomain)
	wc.Unlock()

	if ok {
		url = item.Value
	}

	return url, ok
}

func prepWebfingerReq(ctx context.Context, loc, domain, username string) (*http.Request, error) {
	req, err := http.NewRequestWithContext(ctx, http.MethodGet, loc, nil)
	if err != nil {
		return nil, err
	}

	value := url.QueryEscape("acct:" + username + "@" + domain)
	req.URL.RawQuery = "resource=" + value

	// Prefer application/jrd+json, fall back to application/json.
	// See https://www.rfc-editor.org/rfc/rfc7033#section-10.2.
	//
	// Some implementations don't handle multiple accept headers properly,
	// including Gin itself. So concat the accept header with a comma
	// instead which seems to work reliably
	req.Header.Add("Accept", string(apiutil.AppJRDJSON)+","+string(apiutil.AppJSON))

	return req, nil
}

func (t *transport) Finger(ctx context.Context, targetUsername string, targetDomain string) ([]byte, error) {
	// Remotes seem to prefer having their punycode
	// domain used in webfinger requests, so let's oblige.
	punyDomain, err := util.Punify(targetDomain)
	if err != nil {
		return nil, gtserror.Newf("error punifying %s: %w", targetDomain, err)
	}

	// Generate new GET request
	url, cached := t.webfingerURLFor(punyDomain)
	req, err := prepWebfingerReq(ctx, url, punyDomain, targetUsername)
	if err != nil {
		return nil, err
	}

	// Perform the HTTP request
	rsp, err := t.GET(req)
	if err != nil {
		return nil, err
	}
	defer rsp.Body.Close()

	// Check if the request succeeded so we can bail out early or if we explicitly
	// got a "this resource is gone" response which will happen when a user has
	// deleted the account
	if rsp.StatusCode == http.StatusOK || rsp.StatusCode == http.StatusGone {
		if cached {
			// If we got a response we consider successful on a cached URL, i.e one set
			// by us later on when a host-meta based webfinger request succeeded, set it
			// again here to renew the TTL
<<<<<<< HEAD
			t.controller.state.Caches.GTS.Webfinger.Set(punyDomain, url)
=======
			t.controller.state.Caches.Webfinger.Set(targetDomain, url)
>>>>>>> 8ab2b19a
		}

		if rsp.StatusCode == http.StatusGone {
			return nil, fmt.Errorf("account has been deleted/is gone")
		}

		// Ensure that the incoming request content-type is expected.
		if ct := rsp.Header.Get("Content-Type"); !apiutil.JSONJRDContentType(ct) {
			err := gtserror.Newf("non webfinger type response: %s", ct)
			return nil, gtserror.SetMalformed(err)
		}

		return io.ReadAll(rsp.Body)
	}

	// From here on out, we're handling different failure scenarios and
	// deciding whether we should do a host-meta based fallback or not

	// Response status codes >= 500 are returned as errors by the wrapped HTTP client.
	//
	// if (rsp.StatusCode >= 500 && rsp.StatusCode < 600) || cached {
	// In case we got a 5xx, bail out irrespective of if the value
	// was cached or not. The target may be broken or be signalling
	// us to back-off.
	//
	// If it's any error but the URL was cached, bail out too
	// return nil, gtserror.NewResponseError(rsp)
	// }

	// So far we've failed to get a successful response from the expected
	// webfinger endpoint. Lets try and discover the webfinger endpoint
	// through /.well-known/host-meta
	host, err := t.webfingerFromHostMeta(ctx, punyDomain)
	if err != nil {
		return nil, fmt.Errorf("failed to discover webfinger URL fallback for: %s through host-meta: %w", targetDomain, err)
	}

	// Check if the original and host-meta URL are the same. If they
	// are there's no sense in us trying the request again as it just
	// failed
	if host == url {
		return nil, fmt.Errorf("webfinger discovery on %s returned endpoint we already tried: %s", targetDomain, host)
	}

	// Now that we have a different URL for the webfinger
	// endpoint, try the request against that endpoint instead
	req, err = prepWebfingerReq(ctx, host, punyDomain, targetUsername)
	if err != nil {
		return nil, err
	}

	// Perform the HTTP request
	rsp, err = t.GET(req)
	if err != nil {
		return nil, err
	}
	defer rsp.Body.Close()

	if rsp.StatusCode != http.StatusOK {
		// A HTTP 410 indicates we got a response to our webfinger query, but the resource
		// we asked for is gone. This means the endpoint itself is valid and we should
		// cache it for future queries to the same domain
		if rsp.StatusCode == http.StatusGone {
			t.controller.state.Caches.Webfinger.Set(targetDomain, host)
			return nil, fmt.Errorf("account has been deleted/is gone")
		}
		// We've reached the end of the line here, both the original request
		// and our attempt to resolve it through the fallback have failed
		return nil, gtserror.NewFromResponse(rsp)
	}

	// Set the URL in cache here, since host-meta told us this should be the
	// valid one, it's different from the default and our request to it did
	// not fail in any manner
	t.controller.state.Caches.Webfinger.Set(targetDomain, host)

	return io.ReadAll(rsp.Body)
}

func (t *transport) webfingerFromHostMeta(ctx context.Context, targetDomain string) (string, error) {
	// Build the request for the host-meta endpoint
	hmurl := "https://" + targetDomain + "/.well-known/host-meta"
	req, err := http.NewRequestWithContext(ctx, http.MethodGet, hmurl, nil)
	if err != nil {
		return "", err
	}

	// We're doing XML
	req.Header.Add("Accept", string(apiutil.AppXML))
	req.Header.Add("Accept", "application/xrd+xml")

	// Perform the HTTP request
	rsp, err := t.GET(req)
	if err != nil {
		return "", err
	}
	defer rsp.Body.Close()

	// Doesn't look like host-meta is working for this instance
	if rsp.StatusCode != http.StatusOK {
		return "", fmt.Errorf("GET request for %s failed: %s", req.URL.String(), rsp.Status)
	}

	// Ensure that the incoming request content-type is expected.
	if ct := rsp.Header.Get("Content-Type"); !apiutil.XMLXRDContentType(ct) {
		err := gtserror.Newf("non host-meta type response: %s", ct)
		return "", gtserror.SetMalformed(err)
	}

	e := xml.NewDecoder(rsp.Body)
	var hm apimodel.HostMeta
	if err := e.Decode(&hm); err != nil {
		// We got something, but it's not a host-meta document we understand
		return "", fmt.Errorf("failed to decode host-meta response for %s at %s: %w", targetDomain, req.URL.String(), err)
	}

	for _, link := range hm.Link {
		// Based on what we currently understand, there should not be more than one
		// of these with Rel="lrdd" in a host-meta document
		if link.Rel == "lrdd" {
			u, err := url.Parse(link.Template)
			if err != nil {
				return "", fmt.Errorf("lrdd link is not a valid url: %w", err)
			}
			// Get rid of the query template, we only want the scheme://host/path part
			u.RawQuery = ""
			urlStr := u.String()
			return urlStr, nil
		}
	}
	return "", fmt.Errorf("no webfinger URL found")
}<|MERGE_RESOLUTION|>--- conflicted
+++ resolved
@@ -103,11 +103,7 @@
 			// If we got a response we consider successful on a cached URL, i.e one set
 			// by us later on when a host-meta based webfinger request succeeded, set it
 			// again here to renew the TTL
-<<<<<<< HEAD
-			t.controller.state.Caches.GTS.Webfinger.Set(punyDomain, url)
-=======
-			t.controller.state.Caches.Webfinger.Set(targetDomain, url)
->>>>>>> 8ab2b19a
+			t.controller.state.Caches.Webfinger.Set(punyDomain, url)
 		}
 
 		if rsp.StatusCode == http.StatusGone {
