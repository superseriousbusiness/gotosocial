// GoToSocial
// Copyright (C) GoToSocial Authors admin@gotosocial.org
// SPDX-License-Identifier: AGPL-3.0-or-later
//
// This program is free software: you can redistribute it and/or modify
// it under the terms of the GNU Affero General Public License as published by
// the Free Software Foundation, either version 3 of the License, or
// (at your option) any later version.
//
// This program is distributed in the hope that it will be useful,
// but WITHOUT ANY WARRANTY; without even the implied warranty of
// MERCHANTABILITY or FITNESS FOR A PARTICULAR PURPOSE.  See the
// GNU Affero General Public License for more details.
//
// You should have received a copy of the GNU Affero General Public License
// along with this program.  If not, see <http://www.gnu.org/licenses/>.

package router

import (
	"bytes"
	"fmt"
	"html/template"
	"os"
	"path/filepath"
	"regexp"
	"strings"
	"time"
	"unsafe"

	"github.com/gin-gonic/gin"
	"github.com/gin-gonic/gin/render"
	apimodel "github.com/superseriousbusiness/gotosocial/internal/api/model"
	"github.com/superseriousbusiness/gotosocial/internal/config"
	"github.com/superseriousbusiness/gotosocial/internal/gtserror"
	"github.com/superseriousbusiness/gotosocial/internal/log"
	"github.com/superseriousbusiness/gotosocial/internal/regexes"
	"github.com/superseriousbusiness/gotosocial/internal/text"
	"github.com/superseriousbusiness/gotosocial/internal/util"
)

// LoadTemplates loads templates found at `web-template-base-dir`
// into the Gin engine, or errors if templates cannot be loaded.
func LoadTemplates(engine *gin.Engine) error {
	templateBaseDir := config.GetWebTemplateBaseDir()
	if templateBaseDir == "" {
		return gtserror.Newf(
			"%s cannot be empty and must be a relative or absolute path",
			config.WebTemplateBaseDirFlag(),
		)
	}

	templateDirAbs, err := filepath.Abs(templateBaseDir)
	if err != nil {
		return gtserror.Newf(
			"error getting absolute path of web-template-base-dir %s: %w",
			templateBaseDir, err,
		)
	}

	indexTmplPath := filepath.Join(templateDirAbs, "index.tmpl")
	if _, err := os.Stat(indexTmplPath); err != nil {
		return gtserror.Newf(
			"cannot find index.tmpl in web template directory %s: %w",
			templateDirAbs, err,
		)
	}

	// Bring base template into scope.
	tmpl := template.New("base")

	// Set "include" function to render provided
	// template name using the base template.
	funcMap["include"] = func(name string, data any) (string, error) {
		var buf strings.Builder
		err := tmpl.ExecuteTemplate(&buf, name, data)
		return buf.String(), err
	}

	// Load functions into the base template, and
	// associate other templates with base template.
	templateGlob := filepath.Join(templateDirAbs, "*")
	tmpl, err = tmpl.Funcs(funcMap).ParseGlob(templateGlob)
	if err != nil {
		return gtserror.Newf("error loading templates: %w", err)
	}

	// Almost done; teach the
	// engine how to render.
	engine.SetFuncMap(funcMap)
	engine.HTMLRender = render.HTMLProduction{Template: tmpl}

	return nil
}

var funcMap = template.FuncMap{
	"acctInstance":     acctInstance,
	"demojify":         demojify,
	"emojify":          emojify,
	"escape":           escape,
	"increment":        increment,
	"indent":           indent,
	"outdentPre":       outdentPre,
	"noescapeAttr":     noescapeAttr,
	"noescape":         noescape,
	"oddOrEven":        oddOrEven,
	"timestampPrecise": timestampPrecise,
	"timestamp":        timestamp,
	"timestampVague":   timestampVague,
	"visibilityIcon":   visibilityIcon,
}

func oddOrEven(n int) string {
	if n%2 == 0 {
		return "even"
	}
	return "odd"
}

// escape HTML escapes the given string,
// returning a trusted template.
func escape(str string) template.HTML {
	/* #nosec G203 */
	return template.HTML(template.HTMLEscapeString(str))
}

// noescape marks the given string as a
// trusted template. The provided string
// MUST have already passed through a
// template or escaping function.
func noescape(str string) template.HTML {
	/* #nosec G203 */
	return template.HTML(str)
}

// noescapeAttr marks the given string as a
// trusted HTML attribute. The provided string
// MUST have already passed through a template
// or escaping function.
func noescapeAttr(str string) template.HTMLAttr {
	/* #nosec G203 */
	return template.HTMLAttr(str)
}

const (
	justTime     = "15:04"
	dateYear     = "Jan 02, 2006"
	dateTime     = "Jan 02, 15:04"
	dateYearTime = "Jan 02, 2006, 15:04"
	monthYear    = "Jan, 2006"
	badTimestamp = "bad timestamp"
)

func timestamp(stamp string) string {
	t, err := util.ParseISO8601(stamp)
	if err != nil {
		log.Errorf(nil, "error parsing timestamp %s: %s", stamp, err)
		return badTimestamp
	}

	t = t.Local()

	tYear, tMonth, tDay := t.Date()
	now := time.Now()
	currentYear, currentMonth, currentDay := now.Date()

	switch {
	case tYear == currentYear && tMonth == currentMonth && tDay == currentDay:
		return "Today, " + t.Format(justTime)
	case tYear == currentYear:
		return t.Format(dateTime)
	default:
		return t.Format(dateYear)
	}
}

func timestampPrecise(stamp string) string {
	t, err := util.ParseISO8601(stamp)
	if err != nil {
		log.Errorf(nil, "error parsing timestamp %s: %s", stamp, err)
		return badTimestamp
	}
	return t.Local().Format(dateYearTime)
}

func timestampVague(stamp string) string {
	t, err := util.ParseISO8601(stamp)
	if err != nil {
		log.Errorf(nil, "error parsing timestamp %s: %s", stamp, err)
		return badTimestamp
	}
	return t.Format(monthYear)
}

func visibilityIcon(visibility apimodel.Visibility) template.HTML {
	var (
		label string
		icon  string
	)

	switch visibility {
	case apimodel.VisibilityPublic:
		label = "public"
		icon = "globe"
	case apimodel.VisibilityUnlisted:
		label = "unlisted"
		icon = "unlock"
	case apimodel.VisibilityPrivate:
		label = "private"
		icon = "lock"
	case apimodel.VisibilityMutualsOnly:
		label = "mutuals-only"
		icon = "handshake-o"
	case apimodel.VisibilityDirect:
		label = "direct"
		icon = "envelope"
	}

	/* #nosec G203 */
	return template.HTML(fmt.Sprintf(
		`<i aria-label="Visibility: %s" class="fa fa-%s"></i>`,
		label, icon,
	))
}

// emojify replaces emojis in the given
// html fragment with suitable <img> tags.
//
// The provided input must have been
// escaped / templated already!
func emojify(
	emojis []apimodel.Emoji,
	html template.HTML,
) template.HTML {
	return text.EmojifyWeb(emojis, html)
}

// demojify replaces emoji shortcodes in
// the given fragment with empty strings.
//
// Output must then be escaped as appropriate.
func demojify(input string) string {
	return text.Demojify(input)
}

func acctInstance(acct string) string {
	parts := strings.Split(acct, "@")
	if len(parts) > 1 {
		return "@" + parts[1]
	}

	return ""
}

// increment adds 1
// to the given int.
func increment(i int) int {
	return i + 1
}

<<<<<<< HEAD
var (
	indentRegex  = regexp.MustCompile(`(?m)^`)
	indentStr    = "    "
	indentStrLen = len(indentStr)
	indents      = strings.Repeat(indentStr, 12)
)

func indent(n int, input string) string {
	return indentRegex.ReplaceAllString(input, indents[:n*indentStrLen])
}

var (
	pre = regexp.MustCompile(fmt.Sprintf(
		`(?mU)(?sm)^^((?:%s)+)<pre>.*</pre>`, indentStr),
	)
)

func outdentPre(html template.HTML) template.HTML {
	input := string(html)
	output := regexes.ReplaceAllStringFunc(pre, input,
		func(match string, buf *bytes.Buffer) string {
			// Reuse the regex to pull out submatches.
			matches := pre.FindAllStringSubmatch(match, -1)
			if len(matches) != 1 {
				return match
			}

			var (
				indented = matches[0][0]
				indent   = matches[0][1]
			)

			// Outdent everything in the inner match, add
			// a newline at the end to make it a bit neater.
			outdented := strings.ReplaceAll(indented, indent, "")

			// Replace original match with the outdented version.
			return strings.ReplaceAll(match, indented, outdented)
		},
	)
	return noescape(output)
=======
// isNil will safely check if 'v' is nil without
// dealing with weird Go interface nil bullshit.
func isNil(i interface{}) bool {
	type eface struct{ _, data unsafe.Pointer }
	return (*eface)(unsafe.Pointer(&i)).data == nil
}

func LoadTemplateFunctions(engine *gin.Engine) {
	engine.SetFuncMap(template.FuncMap{
		"escape":           escape,
		"noescape":         noescape,
		"noescapeAttr":     noescapeAttr,
		"oddOrEven":        oddOrEven,
		"visibilityIcon":   visibilityIcon,
		"timestamp":        timestamp,
		"timestampVague":   timestampVague,
		"timestampPrecise": timestampPrecise,
		"emojify":          emojify,
		"acctInstance":     acctInstance,
		"increment":        increment,
		"isNil":            isNil,
	})
>>>>>>> ac481925
}<|MERGE_RESOLUTION|>--- conflicted
+++ resolved
@@ -100,6 +100,7 @@
 	"escape":           escape,
 	"increment":        increment,
 	"indent":           indent,
+	"isNil":            isNil,
 	"outdentPre":       outdentPre,
 	"noescapeAttr":     noescapeAttr,
 	"noescape":         noescape,
@@ -258,7 +259,6 @@
 	return i + 1
 }
 
-<<<<<<< HEAD
 var (
 	indentRegex  = regexp.MustCompile(`(?m)^`)
 	indentStr    = "    "
@@ -300,28 +300,11 @@
 		},
 	)
 	return noescape(output)
-=======
+}
+
 // isNil will safely check if 'v' is nil without
 // dealing with weird Go interface nil bullshit.
 func isNil(i interface{}) bool {
 	type eface struct{ _, data unsafe.Pointer }
 	return (*eface)(unsafe.Pointer(&i)).data == nil
-}
-
-func LoadTemplateFunctions(engine *gin.Engine) {
-	engine.SetFuncMap(template.FuncMap{
-		"escape":           escape,
-		"noescape":         noescape,
-		"noescapeAttr":     noescapeAttr,
-		"oddOrEven":        oddOrEven,
-		"visibilityIcon":   visibilityIcon,
-		"timestamp":        timestamp,
-		"timestampVague":   timestampVague,
-		"timestampPrecise": timestampPrecise,
-		"emojify":          emojify,
-		"acctInstance":     acctInstance,
-		"increment":        increment,
-		"isNil":            isNil,
-	})
->>>>>>> ac481925
 }