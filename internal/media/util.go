--- conflicted
+++ resolved
@@ -37,11 +37,8 @@
 		mimeImageJpeg,
 		mimeImageGif,
 		mimeImagePng,
-<<<<<<< HEAD
 		mimeImageWebp,
-=======
 		mimeVideoMp4,
->>>>>>> f32306c7
 	}
 }
 
@@ -68,7 +65,6 @@
 
 // supportedAttachment checks mime type of an image against a slice of accepted types,
 // and returns True if the mime type is accepted.
-<<<<<<< HEAD
 func supportedImage(mimeType string) bool {
 	acceptedImageTypes := []string{
 		mimeImageJpeg,
@@ -76,10 +72,6 @@
 		mimeImagePng,
 		mimeImageWebp,
 	}
-=======
-func supportedAttachment(mimeType string) bool {
-	acceptedImageTypes := AllSupportedMIMETypes()
->>>>>>> f32306c7
 	for _, accepted := range acceptedImageTypes {
 		if mimeType == accepted {
 			return true
