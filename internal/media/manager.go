--- conflicted
+++ resolved
@@ -43,22 +43,6 @@
 	// accountID should be the account that the media belongs to.
 	//
 	// ai is optional and can be nil. Any additional information about the attachment provided will be put in the database.
-<<<<<<< HEAD
-	ProcessMedia(ctx context.Context, data DataFunc, accountID string, ai *AdditionalMediaInfo) (*ProcessingMedia, error)
-	// RecacheMedia refetches, reprocesses, and recaches an existing attachment that has been uncached via pruneRemote.
-	RecacheMedia(ctx context.Context, data DataFunc, attachmentID string) (*ProcessingMedia, error)
-	// ProcessEmoji begins the process of decoding and storing the given data as an emoji.
-	// It will return a pointer to a processing emoji struct upon which further actions can be performed, such as getting
-	// the finished emoji, static version, attachment, etc.
-	//
-	// data should be a function that the media manager can call to return raw bytes of an emoji.
-	//
-	// shortcode should be the shortcode of the emoji.
-	//
-	// ai is optional and can be nil. Any additional information about the emoji provided will be put in the database.
-	ProcessEmoji(ctx context.Context, data DataFunc, shortcode string, id string, uri string, ai *AdditionalEmojiInfo) (*ProcessingEmoji, error)
-	PruneRemote(ctx context.Context, olderThanDays int) (int, error)
-=======
 	ProcessMedia(ctx context.Context, data DataFunc, postData PostDataCallbackFunc, accountID string, ai *AdditionalMediaInfo) (*ProcessingMedia, error)
 	// ProcessEmoji begins the process of decoding and storing the given data as an emoji.
 	// It will return a pointer to a ProcessingEmoji struct upon which further actions can be performed, such as getting
@@ -77,7 +61,9 @@
 	//
 	// ai is optional and can be nil. Any additional information about the emoji provided will be put in the database.
 	ProcessEmoji(ctx context.Context, data DataFunc, postData PostDataCallbackFunc, shortcode string, id string, uri string, ai *AdditionalEmojiInfo) (*ProcessingEmoji, error)
->>>>>>> 55b83bea
+	// RecacheMedia refetches, reprocesses, and recaches an existing attachment that has been uncached via pruneRemote.
+	RecacheMedia(ctx context.Context, data DataFunc, attachmentID string) (*ProcessingMedia, error)
+	PruneRemote(ctx context.Context, olderThanDays int) (int, error)
 	// NumWorkers returns the total number of workers available to this manager.
 	NumWorkers() int
 	// QueueSize returns the total capacity of the queue.
