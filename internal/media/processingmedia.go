--- conflicted
+++ resolved
@@ -313,14 +313,9 @@
 		p.attachment.Type = gtsmodel.FileTypeImage
 	case mimeJpeg, mimePng:
 		p.attachment.Type = gtsmodel.FileTypeImage
-<<<<<<< HEAD
-		purged, err := terminator.Terminate(multiReader, int(fileSize), extension)
-		if err != nil {
-			return fmt.Errorf("store: exif error: %s", err)
-=======
 		if fileSize > 0 {
 			var err error
-			readerToStore, err = terminator.Terminate(readerToStore, fileSize, extension)
+			readerToStore, err = terminator.Terminate(readerToStore, int(fileSize), extension)
 			if err != nil {
 				return fmt.Errorf("store: exif error: %s", err)
 			}
@@ -331,7 +326,6 @@
 					}
 				}
 			}()
->>>>>>> 78409f19
 		}
 	default:
 		return fmt.Errorf("store: couldn't process %s", extension)
@@ -341,11 +335,7 @@
 	// we know more about what the underlying media actually is
 	p.attachment.URL = uris.GenerateURIForAttachment(p.attachment.AccountID, string(TypeAttachment), string(SizeOriginal), p.attachment.ID, extension)
 	p.attachment.File.ContentType = contentType
-<<<<<<< HEAD
-	p.attachment.File.FileSize = int(fileSize)
-=======
 	p.attachment.File.Path = fmt.Sprintf("%s/%s/%s/%s.%s", p.attachment.AccountID, TypeAttachment, SizeOriginal, p.attachment.ID, extension)
->>>>>>> 78409f19
 
 	// store this for now -- other processes can pull it out of storage as they please
 	if fileSize, err = putStream(ctx, p.storage, p.attachment.File.Path, readerToStore, fileSize); err != nil && err != storage.ErrAlreadyExists {
@@ -354,7 +344,7 @@
 
 	cached := true
 	p.attachment.Cached = &cached
-	p.attachment.File.FileSize = fileSize
+	p.attachment.File.FileSize = int(fileSize)
 	p.read = true
 
 	if p.postData != nil {
