/*
   GoToSocial
   Copyright (C) 2021-2022 GoToSocial Authors admin@gotosocial.org

   This program is free software: you can redistribute it and/or modify
   it under the terms of the GNU Affero General Public License as published by
   the Free Software Foundation, either version 3 of the License, or
   (at your option) any later version.

   This program is distributed in the hope that it will be useful,
   but WITHOUT ANY WARRANTY; without even the implied warranty of
   MERCHANTABILITY or FITNESS FOR A PARTICULAR PURPOSE.  See the
   GNU Affero General Public License for more details.

   You should have received a copy of the GNU Affero General Public License
   along with this program.  If not, see <http://www.gnu.org/licenses/>.
*/

"use strict";

/*
	Bundle the frontend panels for admin and user settings
*/

const path = require('path');
const budoExpress = require('@f0x52/budo-express');
const babelify = require('babelify');
const icssify = require("icssify");
const fs = require("fs");
const EventEmitter = require('events');

function out(name = "") {
	return path.join(__dirname, "../assets/dist/", name);
}

module.exports = {out};

const splitCSS = require("./lib/split-css.js");

const bundles = {
	"./frontend/index.js": "frontend.js",
	"./panels/admin/index.js": "admin-panel.js",
	"./panels/user/index.js": "user-panel.js",
};

const postcssPlugins = [
	"postcss-import",
	"postcss-strip-inline-comments",
	"postcss-nested",
	"autoprefixer",
	"postcss-custom-prop-vars",
	"postcss-color-mod-function"
].map((plugin) => require(plugin)());

const browserifyConfig = {
	transform: [
		babelify.configure({
			presets: [
				require.resolve("@babel/preset-env"),
				require.resolve("@babel/preset-react")
			]
		}),
		["uglifyify", {
			global: true,
			exts: ".js"
		}]
	],
	plugin: [
		[icssify, {
			parser: require('postcss-scss'),
			before: postcssPlugins,
			mode: 'global'
		}],
		[require("css-extract"), { out: splitCSS }],
<<<<<<< HEAD
=======

>>>>>>> a4937fd4
		[require("factor-bundle"), {
			outputs: Object.values(bundles).map((file) => {
				return out(file);
			})
		}]
	]
};

const entryFiles = Object.keys(bundles);

fs.readdirSync(path.join(__dirname, "./css")).forEach((file) => {
	entryFiles.push(path.join(__dirname, "./css", file));
});

if (!fs.existsSync(out())){
	fs.mkdirSync(out(), { recursive: true });
}

const server = budoExpress({
	port: 8081,
	host: "localhost",
	entryFiles: entryFiles,
	basePath: __dirname,
	bundlePath: "bundle.js",
	staticPath: out(),
	expressApp: require("./dev-server.js"),
	browserify: browserifyConfig,
	livereloadPattern: "**/*.{html,js,svg}"
});

if (server instanceof EventEmitter) {
	server.on("update", (contents) => {
		fs.writeFileSync(out("bundle.js"), contents);
	});
}<|MERGE_RESOLUTION|>--- conflicted
+++ resolved
@@ -72,10 +72,6 @@
 			mode: 'global'
 		}],
 		[require("css-extract"), { out: splitCSS }],
-<<<<<<< HEAD
-=======
-
->>>>>>> a4937fd4
 		[require("factor-bundle"), {
 			outputs: Object.values(bundles).map((file) => {
 				return out(file);
