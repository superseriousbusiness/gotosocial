--- conflicted
+++ resolved
@@ -1,11 +1,7 @@
 # syntax=docker/dockerfile:1.3
 
 # bundle the admin webapp
-<<<<<<< HEAD
-FROM --platform=${BUILDPLATFORM} node:16.9.0-alpine3.14 AS admin_builder
-=======
-FROM node:17.6.0-alpine3.15 AS admin_builder
->>>>>>> 64d9a34c
+FROM --platform=${BUILDPLATFORM} node:17.6.0-alpine3.15 AS admin_builder
 RUN apk update && apk upgrade --no-cache
 RUN apk add git
 
@@ -15,16 +11,7 @@
 RUN npm install
 RUN node index.js
 
-<<<<<<< HEAD
-# build the executor container
-FROM --platform=${TARGETPLATFORM} alpine:3.14.2 AS executor
-
-USER 1000:1000
-VOLUME ["/gotosocial/storage"]
-=======
-FROM alpine:3.15.0 AS executor
-RUN apk update && apk upgrade --no-cache
->>>>>>> 64d9a34c
+FROM --platform=${TARGETPLATFORM} alpine:3.15.0 AS executor
 
 # copy over the binary from the first stage
 COPY --chown=1000:1000 gotosocial /gotosocial/gotosocial
